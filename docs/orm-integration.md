--- conflicted
+++ resolved
@@ -195,23 +195,9 @@
         self._data_model_name = kwargs.pop("data_model_name", DEFAULT_DATA_MODEL_NAME)
         data_for_sale = kwargs.pop("data_for_sale", DEFAULT_DATA_FOR_SALE)
 
-<<<<<<< HEAD
+        super().__init__(**kwargs)
+
         self._oef_msg_id = 0
-
-        self._scheme = kwargs.pop("search_data")
-        self._datamodel = kwargs.pop("search_schema")
-
-        self._service_data = kwargs.pop("service_data", DEFAULT_SERVICE_DATA)
-        self._data_model = kwargs.pop("data_model", DEFAULT_DATA_MODEL)
-        self._data_model_name = kwargs.pop("data_model_name", DEFAULT_DATA_MODEL_NAME)
-
-        super().__init__(**kwargs)
-
-=======
-        super().__init__(**kwargs)
-
-        self._oef_msg_id = 0
->>>>>>> d6cac147
         self._db_engine = db.create_engine("sqlite:///genericdb.db")
         self._tbl = self.create_database_and_table()
         self.insert_data()
@@ -221,11 +207,7 @@
         if self._has_data_source:
             self._data_for_sale = self.collect_from_data_source()
         else:
-<<<<<<< HEAD
-            self._data_for_sale = kwargs.pop("data_for_sale", DEFAULT_DATA_FOR_SALE)
-=======
             self._data_for_sale = data_for_sale
->>>>>>> d6cac147
 ``` 
 
 At the end of the file modify the `collect_from_data_source` function : 
