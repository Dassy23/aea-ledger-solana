--- conflicted
+++ resolved
@@ -51,11 +51,7 @@
 #### `__`init`__`
 
 ```python
-<<<<<<< HEAD
-def __init__(offline: bool = False, api_url: str = "http://127.0.0.1:5001")
-=======
 def __init__(node_url: str = "http://127.0.0.1:5001")
->>>>>>> 4e44eca4
 ```
 
 Initialise IPFS daemon.
@@ -130,63 +126,8 @@
 
 Terminate the ipfs daemon.
 
-<<<<<<< HEAD
-<a id="plugins.aea-cli-ipfs.aea_cli_ipfs.ipfs_utils.BaseIPFSToolException"></a>
-
-## BaseIPFSToolException Objects
-
-```python
-class BaseIPFSToolException(Exception)
-```
-
-Base ipfs tool exception.
-
-<a id="plugins.aea-cli-ipfs.aea_cli_ipfs.ipfs_utils.RemoveError"></a>
-
-## RemoveError Objects
-
-```python
-class RemoveError(BaseIPFSToolException)
-```
-
-Exception on remove.
-
-<a id="plugins.aea-cli-ipfs.aea_cli_ipfs.ipfs_utils.PublishError"></a>
-
-## PublishError Objects
-
-```python
-class PublishError(BaseIPFSToolException)
-```
-
-Exception on publish.
-
-<a id="plugins.aea-cli-ipfs.aea_cli_ipfs.ipfs_utils.NodeError"></a>
-
-## NodeError Objects
-
-```python
-class NodeError(BaseIPFSToolException)
-```
-
-Exception for node connection check.
-
-<a id="plugins.aea-cli-ipfs.aea_cli_ipfs.ipfs_utils.DownloadError"></a>
-
-## DownloadError Objects
-
-```python
-class DownloadError(BaseIPFSToolException)
-```
-
-Exception on download failed.
-
 <a id="plugins.aea-cli-ipfs.aea_cli_ipfs.ipfs_utils.IPFSTool"></a>
 
-=======
-<a id="plugins.aea-cli-ipfs.aea_cli_ipfs.ipfs_utils.IPFSTool"></a>
-
->>>>>>> 4e44eca4
 ## IPFSTool Objects
 
 ```python
@@ -200,11 +141,7 @@
 #### `__`init`__`
 
 ```python
-<<<<<<< HEAD
-def __init__(addr: Optional[str] = None, offline: bool = True)
-=======
 def __init__(addr: Optional[str] = None)
->>>>>>> 4e44eca4
 ```
 
 Init tool.
@@ -224,8 +161,6 @@
 
 Node address
 
-<<<<<<< HEAD
-=======
 <a id="plugins.aea-cli-ipfs.aea_cli_ipfs.ipfs_utils.IPFSTool.all_pins"></a>
 
 #### all`_`pins
@@ -236,7 +171,6 @@
 
 Returns a list of all pins.
 
->>>>>>> 4e44eca4
 <a id="plugins.aea-cli-ipfs.aea_cli_ipfs.ipfs_utils.IPFSTool.add"></a>
 
 #### add
@@ -258,19 +192,6 @@
 
 dir name published, hash, list of items processed
 
-<<<<<<< HEAD
-=======
-<a id="plugins.aea-cli-ipfs.aea_cli_ipfs.ipfs_utils.IPFSTool.pin"></a>
-
-#### pin
-
-```python
-def pin(hash_id: str) -> Dict
-```
-
-Pin content with hash_id
-
->>>>>>> 4e44eca4
 <a id="plugins.aea-cli-ipfs.aea_cli_ipfs.ipfs_utils.IPFSTool.remove"></a>
 
 #### remove
