--- conflicted
+++ resolved
@@ -269,7 +269,7 @@
 
 Let us now implement a handler to deal with the incoming responses. Open the handlers.py (my_aea/skills/thermometer/handlers.py) and add the following code:
 
-```python
+``` python
 from typing import Optional, cast
 
 from aea.configurations.base import ProtocolId
@@ -351,7 +351,7 @@
 The second part checks what kind of message we received. We are going to implement each case in a different function. 
 Under the teardown function add the following code:
 
-```python
+``` python
 def _handle_unidentified_dialogue(self, msg: FIPAMessage) -> None:
    """
    Handle an unidentified dialogue.
@@ -379,7 +379,7 @@
 The above code handles an unidentified dialogue by responding to the sender with a default message containing the appropriate error information. 
 The next code block handles the CFP message, paste the code under the  _handle_unidentified_dialogue function :
 
-```python
+``` python
 def _handle_cfp(self, msg: FIPAMessage, dialogue: Dialogue) -> None:
     """
     Handle the CFP.
@@ -473,7 +473,7 @@
 If we receive a decline message from the client we have to close the dialogue and terminate the conversation with the client_aea. 
 The opposite would be to receive an accept message. Inorder to handle this option add the following code under the _handle_decline function:
 
-```python
+``` python
 def _handle_accept(self, msg: FIPAMessage, dialogue: Dialogue) -> None:
     """
     Handle the ACCEPT.
@@ -517,7 +517,7 @@
 client about the address we would like to send the funds to. Lastly, when we receive the “inform” message means that the client sends 
 the funds to the specific address. Add the following code :
 
-```python
+``` python
 def _handle_inform(self, msg: FIPAMessage, dialogue: Dialogue) -> None:
     """
     Handle the INFORM.
@@ -626,7 +626,7 @@
 We are going to create the strategy that we want our AEA to follow. Rename the `my_model.py` file to `strategy.py`
  and paste the following code: 
 
-```python 
+``` python 
 from random import randrange
 from typing import Any, Dict, Tuple
 
@@ -675,7 +675,7 @@
 possible we specified some default values. The following three functions are related with 
 the oef registration and we assume that the query matches the supply,  add them under the initialization of the class:
 
-```python
+``` python
 def get_next_oef_msg_id(self) -> int:
    """
    Get the next oef msg id.
@@ -685,7 +685,7 @@
    self._oef_msg_id += 1
    return self._oef_msg_id
 ```
-```python
+``` python
 def get_service_description(self) -> Description:
    """
    Get the service description.
@@ -695,7 +695,7 @@
    desc = Description(SCHEME, data_model=THERMOMETER_DATAMODEL())
    return desc
 ```
-```python
+``` python
 def is_matching_supply(self, query: Query) -> bool:
    """
    Check if the query matches the supply.
@@ -708,7 +708,7 @@
 ```
 Lastly, we are going to create the function that  generates the proposal that we will send to the aea_client: 
 
-```python
+``` python
 def generate_proposal_and_data(
    self, query: Query, counterparty: Address
 ) -> Tuple[Description, Dict[str, Any]]:
@@ -772,7 +772,7 @@
 When we are negotiating with other AEA we would like to keep track on these negotiations for various reasons. 
 So create a new file and name it dialogues.py. Inside this file add the following code: 
 
-```python
+``` python
 from typing import Any, Dict, Optional
 
 from aea.helpers.dialogue.base import DialogueLabel
@@ -822,7 +822,7 @@
 Each AEA in the oef needs a Description in order to be able to register as a service.The data model will help us create this description.
 Create a new file and call it thermometer_data_model.py  and paste the following code: 
 
-```python
+``` python
 from aea.helpers.search.models import Attribute, DataModel
 
 SCHEME = {"country": "UK", "city": "Cambridge"}
@@ -892,13 +892,9 @@
 The next file we have to update is the aea-config.yaml file. You can locate this file under your AEA’s folder. 
 We are going to modify this file later on before we run the aea but for now make sure it matches the following code : 
 
-<<<<<<< HEAD
-``` yaml
-aea_version: 0.2.0
-=======
-```yaml
+
+```
 aea_version: 0.2.1
->>>>>>> c44361a7
 agent_name: my_aea
 author: author
 connections:
