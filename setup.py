--- conflicted
+++ resolved
@@ -30,11 +30,7 @@
 def get_all_extras() -> Dict:
 
     cli_deps = [
-<<<<<<< HEAD
-        "click>=7.1.2,<8.0.0",
-=======
         "click<8.0.0",
->>>>>>> abfcb208
         "pyyaml>=4.2b1",
         "jsonschema>=3.0.0",
         "packaging>=20.3",
