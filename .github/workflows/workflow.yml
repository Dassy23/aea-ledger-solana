--- conflicted
+++ resolved
@@ -26,8 +26,6 @@
           sudo apt-get autoremove
           sudo apt-get autoclean
           pip install pipenv
-<<<<<<< HEAD
-=======
       - name: Pipenv install requirements and check it can be locked
         run: |
           pipenv --clear
@@ -37,7 +35,6 @@
           time pipenv run pip install --no-deps file:plugins/aea-ledger-cosmos
           time pipenv run pip install --no-deps file:plugins/aea-ledger-fetchai
           time pipenv lock
->>>>>>> b8028f44
       - name: Check plugin consistency
         run: |
           # these two files should not be different;
