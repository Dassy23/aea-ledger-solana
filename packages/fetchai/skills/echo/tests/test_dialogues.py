# -*- coding: utf-8 -*-
# ------------------------------------------------------------------------------
#
#   Copyright 2022 Valory AG
#   Copyright 2018-2021 Fetch.AI Limited
#
#   Licensed under the Apache License, Version 2.0 (the "License");
#   you may not use this file except in compliance with the License.
#   You may obtain a copy of the License at
#
#       http://www.apache.org/licenses/LICENSE-2.0
#
#   Unless required by applicable law or agreed to in writing, software
#   distributed under the License is distributed on an "AS IS" BASIS,
#   WITHOUT WARRANTIES OR CONDITIONS OF ANY KIND, either express or implied.
#   See the License for the specific language governing permissions and
#   limitations under the License.
#
# ------------------------------------------------------------------------------
"""This module contains the tests of the dialogue classes of the echo skill."""
# pylint: skip-file

import inspect
import os
from pathlib import Path
from typing import cast

from aea.test_tools.test_skill import BaseSkillTestCase, COUNTERPARTY_AGENT_ADDRESS

from packages.fetchai.protocols.default.message import DefaultMessage
from packages.fetchai.skills.echo.dialogues import DefaultDialogue, DefaultDialogues


CUR_PATH = os.path.dirname(inspect.getfile(inspect.currentframe()))  # type: ignore


class TestDialogues(BaseSkillTestCase):
    """Test dialogue class of echo."""

    path_to_skill = Path(CUR_PATH, "..")

<<<<<<< HEAD
    def setup(self):
        """Setup the test class."""
        super().setup()
        self.default_dialogues = cast(
            DefaultDialogues, self._skill.skill_context.default_dialogues
=======
    @classmethod
    def setup_class(cls):
        """Setup the test class."""
        super().setup_class()
        cls.default_dialogues = cast(
            DefaultDialogues, cls._skill.skill_context.default_dialogues
>>>>>>> 52ce6d49
        )

    def test_default_dialogues(self):
        """Test the DefaultDialogues class."""
        _, dialogue = self.default_dialogues.create(
            counterparty=COUNTERPARTY_AGENT_ADDRESS,
            performative=DefaultMessage.Performative.BYTES,
            content=b"some_content",
        )
        assert dialogue.role == DefaultDialogue.Role.AGENT
        assert dialogue.self_address == self.skill.skill_context.agent_name<|MERGE_RESOLUTION|>--- conflicted
+++ resolved
@@ -39,20 +39,12 @@
 
     path_to_skill = Path(CUR_PATH, "..")
 
-<<<<<<< HEAD
-    def setup(self):
-        """Setup the test class."""
-        super().setup()
-        self.default_dialogues = cast(
-            DefaultDialogues, self._skill.skill_context.default_dialogues
-=======
     @classmethod
     def setup_class(cls):
         """Setup the test class."""
         super().setup_class()
         cls.default_dialogues = cast(
             DefaultDialogues, cls._skill.skill_context.default_dialogues
->>>>>>> 52ce6d49
         )
 
     def test_default_dialogues(self):
