--- conflicted
+++ resolved
@@ -46,33 +46,26 @@
     path_to_skill = PACKAGE_ROOT
     is_agent_to_agent_messages = False
 
-<<<<<<< HEAD
-    def setup(self):
-        """Setup the test class."""
-        super().setup()
-        self.service_registration = cast(
-=======
     @classmethod
     def setup_class(cls):
         """Setup the test class."""
         super().setup_class()
         cls.service_registration = cast(
->>>>>>> 52ce6d49
             GenericServiceRegistrationBehaviour,
-            self._skill.skill_context.behaviours.service_registration,
-        )
-        self.strategy = cast(GenericStrategy, self._skill.skill_context.strategy)
-        self.logger = self._skill.skill_context.logger
-
-        self.registration_message = OefSearchMessage(
+            cls._skill.skill_context.behaviours.service_registration,
+        )
+        cls.strategy = cast(GenericStrategy, cls._skill.skill_context.strategy)
+        cls.logger = cls._skill.skill_context.logger
+
+        cls.registration_message = OefSearchMessage(
             dialogue_reference=("", ""),
             performative=OefSearchMessage.Performative.REGISTER_SERVICE,
             service_description="some_service_description",
         )
-        self.registration_message.sender = str(self._skill.skill_context.skill_id)
-        self.registration_message.to = self._skill.skill_context.search_service_address
-
-        self.mocked_description = Description({"foo1": 1, "bar1": 2})
+        cls.registration_message.sender = str(cls._skill.skill_context.skill_id)
+        cls.registration_message.to = cls._skill.skill_context.search_service_address
+
+        cls.mocked_description = Description({"foo1": 1, "bar1": 2})
 
     def test_setup_is_ledger_tx(self):
         """Test the setup method of the service_registration behaviour where is_ledger_tx is True."""
