--- conflicted
+++ resolved
@@ -460,14 +460,7 @@
                 raise RuntimeError(
                     "Signature not expected for Cosmos/Fetch based contract."
                 )
-<<<<<<< HEAD
-            if to_pubkey is None:
-                raise RuntimeError(
-                    "to_pubkey is missing and required for Cosmos/Fetch based contract.."
-                )
-=======
-
->>>>>>> 84ce1ca4
+
             cosmos_api = cast(CosmosApi, ledger_api)
             msgs: List[ProtoAny] = []
             from_pubkey_required: bool = False
@@ -682,15 +675,8 @@
                 raise RuntimeError(
                     "Signature not expected for Cosmos/Fetch based contract."
                 )
-<<<<<<< HEAD
-            if to_pubkey is None:
-                raise RuntimeError(
-                    "to_pubkey is missing and required for Cosmos/Fetch based contract."
-                )
-=======
 
             gas = gas if gas is not None else DEFAUT_COSMOS_ATOMIC_SWAP_GAS_LIMIT
->>>>>>> 84ce1ca4
             cosmos_api = cast(CosmosApi, ledger_api)
             msgs: List[ProtoAny] = []
             from_pubkey_required: bool = False
