# -*- coding: utf-8 -*-
# ------------------------------------------------------------------------------
#
#   Copyright 2018-2019 Fetch.AI Limited
#
#   Licensed under the Apache License, Version 2.0 (the "License");
#   you may not use this file except in compliance with the License.
#   You may obtain a copy of the License at
#
#       http://www.apache.org/licenses/LICENSE-2.0
#
#   Unless required by applicable law or agreed to in writing, software
#   distributed under the License is distributed on an "AS IS" BASIS,
#   WITHOUT WARRANTIES OR CONDITIONS OF ANY KIND, either express or implied.
#   See the License for the specific language governing permissions and
#   limitations under the License.
#
# ------------------------------------------------------------------------------

"""This module contains the scaffold contract definition."""
import logging
from typing import Any, Dict, List, Union

from vyper.utils import keccak256

from aea.configurations.base import ContractConfig, ContractId
from aea.contracts.ethereum import Contract
from aea.crypto.base import LedgerApi
from aea.decision_maker.messages.transaction import TransactionMessage
from aea.mail.base import Address

NFT = 1
FT = 2

logger = logging.getLogger(__name__)


class ERC1155Contract(Contract):
    """The ERC1155 contract class."""

    def __init__(
<<<<<<< HEAD
        self,
        contract_id: ContractId,
        contract_config: ContractConfig,
        contracts_interface: Dict[str, Any],
    ):
        """
        Initialize the contract.
=======
        self, contract_id: ContractId, contract_config: ContractConfig, **kwargs
    ):
        """Initialize."""

        super().__init__(contract_id, contract_config)
>>>>>>> 9a2ccdd3

        :param contract_id: the contract id.
        :param config: the contract configurations.
        :param contract_interface: the contract interface.
        """
        super().__init__(contract_id, contract_config, contracts_interface)
        self.is_items_created = False
        self.is_items_minted = False
        self.token_ids = []  # type: List[int]
        self.item_ids = []  # type: List[int]

    def create_item_ids(self, token_type: int, token_ids: List[int]) -> None:
        """Populate the item_ids list."""
        assert self.token_ids is [], "Item ids already created."
        self.token_ids = token_ids
        for token_id in token_ids:
            self.item_ids.append(Helpers().generate_id(token_type, token_id))

    def get_deploy_transaction(
        self, deployer_address: Address, ledger_api: LedgerApi
    ) -> TransactionMessage:
        """
        Deploy a smart contract.

        :params deployer_address: The address that deploys the smart-contract
        """
        assert not self.is_deployed, "The contract is already deployed!"
        tx = self._create_deploy_transaction(
            deployer_address=deployer_address, ledger_api=ledger_api
        )

        #  Create the transaction message for the Decision maker
        tx_message = TransactionMessage(
            performative=TransactionMessage.Performative.PROPOSE_FOR_SIGNING,
            skill_callback_ids=[ContractId("fetchai", "erc1155_skill", "0.1.0")],
            tx_id="contract_deploy",
            tx_sender_addr=deployer_address,
            tx_counterparty_addr="",
            tx_amount_by_currency_id={"ETH": 0},
            tx_sender_fee=0,
            tx_counterparty_fee=0,
            tx_quantities_by_good_id={},
            info={},
            ledger_id="ethereum",
            signing_payload={"tx": tx},
        )

        return tx_message

    def _create_deploy_transaction(
        self, deployer_address: Address, ledger_api: LedgerApi
    ) -> Dict[str, Any]:
        """
        Get the deployment transaction.

        :params: deployer_address: The address that will deploy the contract.

        :returns tx: The Transaction dictionary.
        """
        # create the transaction dict
        tx_data = self.instance.constructor().__dict__.get("data_in_transaction")
        tx = {
            "from": deployer_address,  # Only 'from' address, don't insert 'to' address
            "value": 0,  # Add how many ethers you'll transfer during the deploy
            "gas": 0,  # Trying to make it dynamic ..
            "gasPrice": ledger_api.api.toWei("50", "gwei"),  # Get Gas Price
            "nonce": ledger_api.api.eth.getTransactionCount(
                deployer_address
            ),  # Get Nonce
            "data": tx_data,  # Here is the data sent through the network
        }

        # estimate the gas and update the transaction dict
        gas_estimate = ledger_api.api.eth.estimateGas(transaction=tx)
        logger.info("gas estimate deploy: {}".format(gas_estimate))
        tx["gas"] = gas_estimate
        return tx

    def get_create_batch_transaction(
        self, deployer_address: Address, ledger_api: LedgerApi
    ) -> TransactionMessage:
        """
        Create an mint a batch of items.

        :params address: The address that will receive the items
        :params mint_quantities: A list[10] of ints. The index represents the id in the item_ids list.
        """
        # create the items

        tx = self._get_create_batch_tx(
            deployer_address=deployer_address, ledger_api=ledger_api
        )

        #  Create the transaction message for the Decision maker
        tx_message = TransactionMessage(
            performative=TransactionMessage.Performative.PROPOSE_FOR_SIGNING,
            skill_callback_ids=[ContractId("fetchai", "erc1155_skill", "0.1.0")],
            tx_id="contract_create_batch",
            tx_sender_addr=deployer_address,
            tx_counterparty_addr="",
            tx_amount_by_currency_id={"ETH": 0},
            tx_sender_fee=0,
            tx_counterparty_fee=0,
            tx_quantities_by_good_id={},
            info={},
            ledger_id="ethereum",
            signing_payload={"tx": tx},
        )

        return tx_message

    def _get_create_batch_tx(
        self, deployer_address: Address, ledger_api: LedgerApi
    ) -> str:
        """Create a batch of items."""
        # create the items
        nonce = ledger_api.api.eth.getTransactionCount(deployer_address)
        tx = self.instance.functions.createBatch(
            deployer_address, self.item_ids
        ).buildTransaction(
            {
                "chainId": 3,
                "gas": 300000,
                "gasPrice": ledger_api.api.toWei("50", "gwei"),
                "nonce": nonce,
            }
        )
        return tx

    def get_mint_batch_transaction(
        self,
        deployer_address: Address,
        recipient_address: Address,
        mint_quantities: List[int],
        ledger_api: LedgerApi,
    ):

        assert len(mint_quantities) == len(self.item_ids), "Wrong number of items."
        tx = self._create_mint_batch_tx(
            deployer_address=deployer_address,
            recipient_address=recipient_address,
            batch_mint_quantities=mint_quantities,
            ledger_api=ledger_api,
        )

        tx_message = TransactionMessage(
            performative=TransactionMessage.Performative.PROPOSE_FOR_SIGNING,
            skill_callback_ids=[ContractId("fetchai", "erc1155_skill", "0.1.0")],
            tx_id="contract_mint_batch",
            tx_sender_addr=deployer_address,
            tx_counterparty_addr="",
            tx_amount_by_currency_id={"ETH": 0},
            tx_sender_fee=0,
            tx_counterparty_fee=0,
            tx_quantities_by_good_id={},
            info={},
            ledger_id="ethereum",
            signing_payload={"tx": tx},
        )

        return tx_message

    def _create_mint_batch_tx(
        self, deployer_address, recipient_address, batch_mint_quantities, ledger_api,
    ) -> str:
        """Mint a batch of items."""
        # mint batch
        nonce = ledger_api.api.eth.getTransactionCount(
            ledger_api.api.toChecksumAddress(deployer_address)
        )
        nonce += 1
        tx = self.instance.functions.mintBatch(
            recipient_address, self.item_ids, batch_mint_quantities
        ).buildTransaction(
            {
                "chainId": 3,
                "gas": 300000,
                "gasPrice": ledger_api.api.toWei("50", "gwei"),
                "nonce": nonce,
            }
        )

        return tx

    def _create_trade_tx(self, terms, signature, ledger_api: LedgerApi) -> str:
        """
        Create a trade tx.

        :params terms: The class (can be Dict[str, Any]) that contains the details for the transaction.
        :params signature: The signed terms from the counterparty.
        """
        data = b"hello"
        nonce = ledger_api.api.eth.getTransactionCount(terms.from_address)
        tx = self.instance.functions.trade(
            terms.from_address,
            terms.to_address,
            terms.item_id,
            terms.from_supply,
            terms.to_supply,
            terms.value_eth_wei,
            terms.trade_nonce,
            signature,
            data,
        ).buildTransaction(
            {
                "chainId": 3,
                "gas": 2818111,
                "from": terms.from_address,
                "value": terms.value_eth_wei,
                "gasPrice": ledger_api.api.toWei("50", "gwei"),
                "nonce": nonce,
            }
        )

        return tx

    def _create_trade_batch_tx(self, terms, signature, ledger_api: LedgerApi) -> str:
        """
        Create a batch trade tx.

        :params terms: The class (can be Dict[str, Any]) that contains the details for the transaction.
        :params signature: The signed terms from the counterparty.
        """
        data = b"hello"
        nonce = ledger_api.api.eth.getTransactionCount(terms.from_address)
        import pdb

        pdb.set_trace()
        tx = self.instance.functions.tradeBatch(
            terms.from_address,
            terms.to_address,
            terms.item_ids,
            terms.from_supplies,
            terms.to_supplies,
            terms.value_eth_wei,
            terms.trade_nonce,
            signature,
            data,
        ).buildTransaction(
            {
                "chainId": 3,
                "gas": 2818111,
                "from": terms.from_address,
                "value": terms.value_eth_wei,
                "gasPrice": ledger_api.api.toWei("50", "gwei"),
                "nonce": nonce,
            }
        )
        return tx

    def get_balance(self, from_address: Address, item_id: int):
        """Get the balance for the specific id."""
        return self.instance.functions.balanceOf(from_address, item_id).call()

    def get_atomic_swap_single_proposal(
        self, contract, terms, signature
    ) -> TransactionMessage:
        """Make a trustless trade between to agents for a single token."""
        # assert self.address == terms.from_address, "Wrong from address"

        tx = contract.get_trade_tx(terms=terms, signature=signature)

        tx_message = TransactionMessage(
            performative=TransactionMessage.Performative.PROPOSE_FOR_SIGNING,
            skill_callback_ids=[ContractId("fetchai", "erc1155_skill", "0.1.0")],
            tx_id="contract_deployment",
            tx_sender_addr=terms.from_address,
            tx_counterparty_addr="",
            tx_amount_by_currency_id={"ETH": 0},
            tx_sender_fee=0,
            tx_counterparty_fee=0,
            tx_quantities_by_good_id={},
            info={},
            ledger_id="ethereum",
            signing_payload={"tx": tx},
        )

        return tx_message

    def get_balance_of_batch(self, address):
        """Get the balance for a batch of items"""
        return self.instance.functions.balanceOfBatch(
            [address] * 10, self.item_ids
        ).call()

    def get_atomic_swap_batch_transaction_proposal(
        self, deployer_address, contract, terms, signature
    ) -> TransactionMessage:
        """Make a trust-less trade for a batch of items between 2 agents."""
        assert deployer_address == terms.from_address, "Wrong 'from' address"
        tx = contract.get_trade_batch_tx(terms=terms, signature=signature)

        tx_message = TransactionMessage(
            performative=TransactionMessage.Performative.PROPOSE_FOR_SIGNING,
            skill_callback_ids=[ContractId("fetchai", "erc1155_skill", "0.1.0")],
            tx_id="contract_deployment",
            tx_sender_addr=terms.from_address,
            tx_counterparty_addr="",
            tx_amount_by_currency_id={"ETH": 0},
            tx_sender_fee=0,
            tx_counterparty_fee=0,
            tx_quantities_by_good_id={},
            info={},
            ledger_id="ethereum",
            signing_payload={"tx": tx},
        )

        return tx_message

    def get_hash_single_transaction(self, terms) -> TransactionMessage:
        """Sign the transaction before send them to agent1."""
        # assert self.address == terms.to_address
        from_address_hash = self.instance.functions.getAddress(
            terms.from_address
        ).call()
        to_address_hash = self.instance.functions.getAddress(terms.to_address).call()
        tx_hash = Helpers().get_single_hash(
            _from=from_address_hash,
            _to=to_address_hash,
            _id=terms.item_id,
            _from_value=terms.from_supply,
            _to_value=terms.to_supply,
            _value_eth=terms.value_eth_wei,
            _nonce=terms.trade_nonce,
        )

        tx_message = TransactionMessage(
            performative=TransactionMessage.Performative.PROPOSE_FOR_SIGNING,
            skill_callback_ids=[ContractId("fetchai", "erc1155_skill", "0.1.0")],
            tx_id="contract_deployment",
            tx_sender_addr=terms.from_address,
            tx_counterparty_addr="",
            tx_amount_by_currency_id={"ETH": 0},
            tx_sender_fee=0,
            tx_counterparty_fee=0,
            tx_quantities_by_good_id={},
            info={},
            ledger_id="ethereum",
            signing_payload={"tx_hashh": tx_hash},
        )

        return tx_message

    def get_hash_batch_transaction(self, terms):
        """Sign the transaction before send them to agent1."""
        # assert self.address == terms.to_address
        from_address_hash = self.instance.functions.getAddress(
            terms.from_address
        ).call()
        to_address_hash = self.instance.functions.getAddress(terms.to_address).call()
        tx_hash = Helpers().get_hash(
            _from=from_address_hash,
            _to=to_address_hash,
            _ids=terms.item_ids,
            _from_values=terms.from_supplies,
            _to_values=terms.to_supplies,
            _value_eth=terms.value_eth_wei,
            _nonce=terms.trade_nonce,
        )

        return tx_hash


class Helpers:
    """Helper functions for hashing."""

    def get_single_hash(
        self, _from, _to, _id, _from_value, _to_value, _value_eth, _nonce
    ) -> bytes:
        """Generate a hash mirroring the way we are creating this in the contract."""
        return keccak256(
            b"".join(
                [
                    _from,
                    _to,
                    _id.to_bytes(32, "big"),
                    _from_value.to_bytes(32, "big"),
                    _to_value.to_bytes(32, "big"),
                    _value_eth.to_bytes(32, "big"),
                    _nonce.to_bytes(32, "big"),
                ]
            )
        )

    def get_hash(
        self, _from, _to, _ids, _from_values, _to_values, _value_eth, _nonce
    ) -> bytes:
        """Generate a hash mirroring the way we are creating this in the contract."""
        aggregate_hash = keccak256(
            b"".join(
                [
                    _ids[0].to_bytes(32, "big"),
                    _from_values[0].to_bytes(32, "big"),
                    _to_values[0].to_bytes(32, "big"),
                ]
            )
        )
        for i in range(len(_ids)):
            if not i == 0:
                aggregate_hash = keccak256(
                    b"".join(
                        [
                            aggregate_hash,
                            _ids[i].to_bytes(32, "big"),
                            _from_values[i].to_bytes(32, "big"),
                            _to_values[i].to_bytes(32, "big"),
                        ]
                    )
                )

        m_list = []
        m_list.append(_from)
        m_list.append(_to)
        m_list.append(aggregate_hash)
        m_list.append(_value_eth.to_bytes(32, "big"))
        m_list.append(_nonce.to_bytes(32, "big"))
        return keccak256(b"".join(m_list))

    def generate_id(self, token_id, item_id):
        token_id = token_id
        index = item_id
        final_id_int = (token_id << 128) + index
        return final_id_int

    #
    # def generate_trade_nonce(self, contract, address):
    #     """Generate a valid trade nonce."""
    #     trade_nonce = random.randrange(0, 10000000)
    #     while contract.instance.functions.is_nonce_used(address, trade_nonce).call():
    #         trade_nonce = random.randrange(0, 10000000)
    #     return trade_nonce<|MERGE_RESOLUTION|>--- conflicted
+++ resolved
@@ -39,21 +39,15 @@
     """The ERC1155 contract class."""
 
     def __init__(
-<<<<<<< HEAD
         self,
         contract_id: ContractId,
         contract_config: ContractConfig,
         contracts_interface: Dict[str, Any],
     ):
-        """
-        Initialize the contract.
-=======
-        self, contract_id: ContractId, contract_config: ContractConfig, **kwargs
-    ):
-        """Initialize."""
+        """Initialize.
 
         super().__init__(contract_id, contract_config)
->>>>>>> 9a2ccdd3
+
 
         :param contract_id: the contract id.
         :param config: the contract configurations.
