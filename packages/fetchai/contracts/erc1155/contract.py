--- conflicted
+++ resolved
@@ -63,26 +63,18 @@
         :param contract_interface: the contract interface.
         """
         super().__init__(contract_id, contract_config, contract_interface)
-<<<<<<< HEAD
-        self.token_ids = []  # type: List[int]
-        self.game_currency_id = 0  # type: int
-
-    def generate_item_ids_based_on_nb_goods(
-        self, token_type: int, nb_goods: int
-    ) -> List[int]:
-        """Populate the item_ids list."""
-        assert self.token_ids == [], "Item ids already created."
-        for i in range(nb_goods):
-            self.token_ids.append(Helpers().generate_id(token_type, i))
-        return self.token_ids
-
-    def generate_single_item_id(self, token_type: int, nb_good: int) -> int:
-        """Create single token id"""
-        self.game_currency_id = Helpers().generate_id(nb_good, token_type)
-
-        return self.game_currency_id
-=======
-        self.token_ids = {}  # type: Dict[int, int]
+        self._token_ids = {}  # type: Dict[int, int]
+        self._game_currency_id = 0  # type: int
+
+    @property
+    def token_ids(self) -> Dict[int, int]:
+        """The generated token ids."""
+        return self._token_ids
+
+    @property
+    def game_currency_id(self) -> int:
+        """The generated game currency id."""
+        return self._game_currency_id
 
     def create_token_ids(self, token_type: int, nb_tokens: int) -> Dict[int, int]:
         """Populate the token_ids dictionary."""
@@ -97,7 +89,13 @@
             self.token_ids[token_id] = token_type
 
         return self.token_ids
->>>>>>> 710d6e5e
+
+    def generate_single_item_id(self, token_type: int, game_currency: int) -> int:
+        """Create single token id"""
+        if self.instance.functions.is_token_id_exists(game_currency).call():
+            self._game_currency_id = Helpers().generate_id(token_type, game_currency)
+        self._game_currency_id = game_currency
+        return self.game_currency_id
 
     def get_deploy_transaction(
         self,
@@ -232,9 +230,7 @@
         # create the items
 
         tx = self._get_create_single_tx(
-            deployer_address=deployer_address,
-            ledger_api=ledger_api,
-            token_id=self.game_currency_id,
+            deployer_address=deployer_address, ledger_api=ledger_api,
         )
 
         #  Create the transaction message for the Decision maker
@@ -255,11 +251,13 @@
 
         return tx_message
 
-    def _get_create_single_tx(self, deployer_address, ledger_api, token_id) -> str:
+    def _get_create_single_tx(
+        self, deployer_address: Address, ledger_api: LedgerApi
+    ) -> str:
         """Create an item."""
         nonce = ledger_api.api.eth.getTransactionCount(deployer_address)
         tx = self.instance.functions.createSingle(
-            deployer_address, token_id, ""
+            deployer_address, self._game_currency_id, ""
         ).buildTransaction(
             {
                 "chainId": 3,
@@ -313,30 +311,16 @@
     ) -> str:
         """Mint a batch of items."""
         # mint batch
-        for i in range(len(batch_mint_quantities)):
-            decoded_type = Helpers().decode(self.token_ids[i])
-            assert (
-                decoded_type == 1 or decoded_type == 2
-            ), "The prefix type must be 1 or 2."
-            if decoded_type == 1:
-                assert (
-                    batch_mint_quantities[i] == 1
-                ), "Cannot mint NFT with mint_quantity more than 1"
-        data = b"MintingBatch"
         nonce = ledger_api.api.eth.getTransactionCount(
             ledger_api.api.toChecksumAddress(deployer_address)
         )
         nonce += 1
         tx = self.instance.functions.mintBatch(
-<<<<<<< HEAD
-            recipient_address, self.token_ids, batch_mint_quantities, data
-=======
             recipient_address, self.token_ids, batch_mint_quantities
->>>>>>> 710d6e5e
         ).buildTransaction(
             {
                 "chainId": 3,
-                "gas": 500000,
+                "gas": 300000,
                 "gasPrice": ledger_api.api.toWei("50", "gwei"),
                 "nonce": nonce,
             }
@@ -378,7 +362,12 @@
         return tx_message
 
     def _create_mint_single_tx(
-        self, deployer_address, recipient_address, token_id, mint_quantity, ledger_api,
+        self,
+        deployer_address: Address,
+        recipient_address: Address,
+        token_id: int,
+        mint_quantity: int,
+        ledger_api: LedgerApi,
     ) -> str:
         """Mint a batch of items."""
         # mint batch
@@ -386,7 +375,7 @@
             ledger_api.api.toChecksumAddress(deployer_address)
         )
         assert recipient_address is not None
-        decoded_type = Helpers().decode(token_id)
+        decoded_type = Helpers().decode_id(token_id)
         assert (
             decoded_type == 1 or decoded_type == 2
         ), "The token prefix must be 1 or 2."
@@ -740,17 +729,12 @@
         m_list.append(_nonce.to_bytes(32, "big"))
         return keccak256(b"".join(m_list))
 
-<<<<<<< HEAD
-    def generate_id(self, token_type, token_id):
-        """Generate a token id based on the token type and the token_id."""
-        final_id_int = (token_type << 128) + token_id
-        return final_id_int
-
-    def decode(self, token_id):
-        decoded_type = token_id % 2 ** 128
-        return decoded_type
-=======
     def generate_id(self, index: int, token_type: int):
+        """Generate a token_id"""
         final_id_int = (token_type << 128) + index
         return final_id_int
->>>>>>> 710d6e5e
+
+    def decode_id(self, token_id: int):
+        """Decode a give token id."""
+        decoded_type = token_id >> 128
+        return decoded_type