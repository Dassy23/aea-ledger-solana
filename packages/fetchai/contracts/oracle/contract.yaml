name: oracle
author: fetchai
version: 0.6.0
type: contract
description: Fetch oracle contract
license: Apache-2.0
aea_version: '>=0.11.0, <0.12.0'
fingerprint:
  README.md: QmWgKLF6Fe4tESTdhStxYJrEVKP2xSthd2fcMm2LSfkygL
  __init__.py: QmRmf3Q5F6nQMrTEt59suBNw6zfgTVQX68E7CAuKmCnhAM
<<<<<<< HEAD
  contract.py: QmZZCf4Bg6G4E11fhw2U9mVZTDNsFB1Rz7TuwMDiDfCjRa
=======
  contract.py: QmVgKcox9JLi7HgFw1StN9iAM3jxoi59asg9ssqRL9r6e6
>>>>>>> 8a686d40
  contracts/FetchOracle.sol: QmadnUCtsVobBGMxiWAkqMptC9acSMBGj5x4Z4V2UhnFx8
fingerprint_ignore_patterns:
- build/*
class_name: FetchOracleContract
contract_interface_paths:
  cosmos: build/oracle.wasm
  ethereum: build/FetchOracle.json
  fetchai: build/oracle.wasm
dependencies:
  aea-ledger-cosmos:
    version: <0.2.0,>=0.1.0
  aea-ledger-ethereum:
<<<<<<< HEAD
    version: <0.2.0,>=0.1.0
  aea-ledger-fetchai:
    version: <0.2.0,>=0.1.0
=======
    version: <0.3.0,>=0.2.0
>>>>>>> 8a686d40
<|MERGE_RESOLUTION|>--- conflicted
+++ resolved
@@ -8,11 +8,7 @@
 fingerprint:
   README.md: QmWgKLF6Fe4tESTdhStxYJrEVKP2xSthd2fcMm2LSfkygL
   __init__.py: QmRmf3Q5F6nQMrTEt59suBNw6zfgTVQX68E7CAuKmCnhAM
-<<<<<<< HEAD
   contract.py: QmZZCf4Bg6G4E11fhw2U9mVZTDNsFB1Rz7TuwMDiDfCjRa
-=======
-  contract.py: QmVgKcox9JLi7HgFw1StN9iAM3jxoi59asg9ssqRL9r6e6
->>>>>>> 8a686d40
   contracts/FetchOracle.sol: QmadnUCtsVobBGMxiWAkqMptC9acSMBGj5x4Z4V2UhnFx8
 fingerprint_ignore_patterns:
 - build/*
@@ -25,10 +21,6 @@
   aea-ledger-cosmos:
     version: <0.2.0,>=0.1.0
   aea-ledger-ethereum:
-<<<<<<< HEAD
     version: <0.2.0,>=0.1.0
   aea-ledger-fetchai:
-    version: <0.2.0,>=0.1.0
-=======
-    version: <0.3.0,>=0.2.0
->>>>>>> 8a686d40
+    version: <0.2.0,>=0.1.0