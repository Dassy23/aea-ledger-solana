# -*- coding: utf-8 -*-
# ------------------------------------------------------------------------------
#
#   Copyright 2018-2019 Fetch.AI Limited
#
#   Licensed under the Apache License, Version 2.0 (the "License");
#   you may not use this file except in compliance with the License.
#   You may obtain a copy of the License at
#
#       http://www.apache.org/licenses/LICENSE-2.0
#
#   Unless required by applicable law or agreed to in writing, software
#   distributed under the License is distributed on an "AS IS" BASIS,
#   WITHOUT WARRANTIES OR CONDITIONS OF ANY KIND, either express or implied.
#   See the License for the specific language governing permissions and
#   limitations under the License.
#
# ------------------------------------------------------------------------------

"""This module contains the class to connect to an Oracle contract."""

import logging
from typing import Any, Dict, cast

from aea_ledger_cosmos import CosmosApi
from aea_ledger_ethereum import EthereumApi
<<<<<<< HEAD
from aea_ledger_fetchai import FetchAIApi
from vyper.utils import keccak256
=======
>>>>>>> a19ac204

from aea.common import Address, JSONLike
from aea.configurations.base import PublicId
from aea.contracts.base import Contract
from aea.crypto.base import LedgerApi


PUBLIC_ID = PublicId.from_str("fetchai/oracle:0.5.0")


def keccak256(input_: bytes) -> bytes:
    """Compute hash."""
    return bytes(bytearray.fromhex(EthereumApi.get_hash(input_)[2:]))


CONTRACT_ROLE = keccak256(b"ORACLE_ROLE")

_default_logger = logging.getLogger("aea.packages.fetchai.contracts.oracle.contract")


class FetchOracleContract(Contract):
    """The Fetch oracle contract."""

    @classmethod
    def get_grant_role_transaction(
        cls,
        ledger_api: LedgerApi,
        contract_address: Address,
        oracle_address: Address,
        gas: int = 0,
    ) -> JSONLike:
        """
        Get transaction to grant oracle role to recipient_address

        :param ledger_api: the ledger API
        :param contract_address: the contract address
        :param oracle_address: the address of the oracle
        :param gas: the gas limit
        :return: the transaction object
        """
        if ledger_api.identifier == EthereumApi.identifier:
            nonce = ledger_api.api.eth.getTransactionCount(oracle_address)
            instance = cls.get_instance(ledger_api, contract_address)
            tx = instance.functions.grantRole(
                CONTRACT_ROLE, oracle_address
            ).buildTransaction(
                {
                    "gas": gas,
                    "gasPrice": ledger_api.api.toWei("50", "gwei"),
                    "nonce": nonce,
                }
            )
            tx = ledger_api.update_with_gas_estimate(tx)
            return tx
        if ledger_api.identifier in [CosmosApi.identifier, FetchAIApi.identifier]:
            msg = {
                "grant_role": {
                    "role": "DELEGATE_ROLE",
                    "address": oracle_address,
                }
            }
            cosmos_api = cast(CosmosApi, ledger_api)
            tx = cosmos_api.get_handle_transaction(
                contract_address, msg, amount=0, tx_fee=0, gas=gas
            )
            return tx
        raise NotImplementedError

    @classmethod
    def get_update_transaction(
        cls,
        ledger_api: LedgerApi,
        contract_address: Address,
        oracle_address: Address,
        update_function: str,
        update_args: Dict[str, Any],
        gas: int = 0,
    ) -> JSONLike:
        """
        Update oracle value in contract

        :param ledger_api: the ledger apis.
        :param contract_address: the contract address.
        :param oracle_address: the oracle address.
        :param update_function: the oracle value update function.
        :param update_args: the arguments to the contract's update function.
        :return: None
        """
        if ledger_api.identifier == EthereumApi.identifier:
            nonce = ledger_api.api.eth.getTransactionCount(oracle_address)
            instance = cls.get_instance(ledger_api, contract_address)
            function = getattr(instance.functions, update_function)
            intermediate = function(*update_args)
            tx = intermediate.buildTransaction(
                {
                    "gas": gas,
                    "gasPrice": ledger_api.api.toWei("50", "gwei"),
                    "nonce": nonce,
                }
            )
            tx = ledger_api.update_with_gas_estimate(tx)
            return tx
        if ledger_api.identifier in [CosmosApi.identifier, FetchAIApi.identifier]:
            msg = {
                "update_oracle_value": {
                    "value": 1,
                }
            }
            cosmos_api = cast(CosmosApi, ledger_api)
            tx = cosmos_api.get_handle_transaction(
                contract_address, msg, amount=0, tx_fee=0, gas=gas
            )
            return tx
        raise NotImplementedError<|MERGE_RESOLUTION|>--- conflicted
+++ resolved
@@ -24,11 +24,7 @@
 
 from aea_ledger_cosmos import CosmosApi
 from aea_ledger_ethereum import EthereumApi
-<<<<<<< HEAD
 from aea_ledger_fetchai import FetchAIApi
-from vyper.utils import keccak256
-=======
->>>>>>> a19ac204
 
 from aea.common import Address, JSONLike
 from aea.configurations.base import PublicId
@@ -83,16 +79,16 @@
             )
             tx = ledger_api.update_with_gas_estimate(tx)
             return tx
-        if ledger_api.identifier in [CosmosApi.identifier, FetchAIApi.identifier]:
+        if ledger_api.identifier == FetchAIApi.identifier:
             msg = {
                 "grant_role": {
                     "role": "DELEGATE_ROLE",
                     "address": oracle_address,
                 }
             }
-            cosmos_api = cast(CosmosApi, ledger_api)
-            tx = cosmos_api.get_handle_transaction(
-                contract_address, msg, amount=0, tx_fee=0, gas=gas
+            fetchai_api = cast(FetchAIApi, ledger_api)
+            tx = fetchai_api.get_handle_transaction(
+                oracle_address, contract_address, msg, amount=0, tx_fee=0, gas=gas
             )
             return tx
         raise NotImplementedError
@@ -134,12 +130,12 @@
         if ledger_api.identifier in [CosmosApi.identifier, FetchAIApi.identifier]:
             msg = {
                 "update_oracle_value": {
-                    "value": 1,
+                    "value": str(1),
                 }
             }
-            cosmos_api = cast(CosmosApi, ledger_api)
-            tx = cosmos_api.get_handle_transaction(
-                contract_address, msg, amount=0, tx_fee=0, gas=gas
+            fetchai_api = cast(FetchAIApi, ledger_api)
+            tx = fetchai_api.get_handle_transaction(
+                oracle_address, contract_address, msg, amount=0, tx_fee=0, gas=gas
             )
             return tx
         raise NotImplementedError