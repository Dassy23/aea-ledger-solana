agent_name: tac_controller_contract
author: fetchai
version: 0.13.0
description: An AEA to manage an instance of the TAC (trading agent competition) using
  an ERC1155 smart contract.
license: Apache-2.0
aea_version: '>=0.7.0, <0.8.0'
fingerprint: {}
fingerprint_ignore_patterns: []
connections:
- fetchai/ledger:0.8.0
- fetchai/p2p_libp2p:0.12.0
- fetchai/soef:0.11.0
contracts:
- fetchai/erc1155:0.12.0
protocols:
- fetchai/contract_api:0.7.0
- fetchai/default:0.8.0
- fetchai/ledger_api:0.6.0
- fetchai/oef_search:0.9.0
- fetchai/signing:0.6.0
- fetchai/state_update:0.6.0
- fetchai/tac:0.9.0
skills:
- fetchai/error:0.8.0
- fetchai/tac_control:0.10.0
- fetchai/tac_control_contract:0.11.0
default_connection: fetchai/p2p_libp2p:0.12.0
default_ledger: ethereum
logging_config:
  disable_existing_loggers: false
  version: 1
private_key_paths: {}
registry_path: ../packages
default_routing:
  fetchai/contract_api:0.7.0: fetchai/ledger:0.8.0
  fetchai/ledger_api:0.6.0: fetchai/ledger:0.8.0
  fetchai/oef_search:0.9.0: fetchai/soef:0.11.0
connection_private_key_paths: {}
---
<<<<<<< HEAD
name: soef
author: fetchai
version: 0.9.0
=======
public_id: fetchai/soef:0.11.0
>>>>>>> 68cfc37b
type: connection
config:
  chain_identifier: ethereum
---
<<<<<<< HEAD
name: tac_control
author: fetchai
version: 0.8.0
=======
public_id: fetchai/tac_control:0.10.0
>>>>>>> 68cfc37b
type: skill
is_abstract: true<|MERGE_RESOLUTION|>--- conflicted
+++ resolved
@@ -38,23 +38,11 @@
   fetchai/oef_search:0.9.0: fetchai/soef:0.11.0
 connection_private_key_paths: {}
 ---
-<<<<<<< HEAD
-name: soef
-author: fetchai
-version: 0.9.0
-=======
 public_id: fetchai/soef:0.11.0
->>>>>>> 68cfc37b
 type: connection
 config:
   chain_identifier: ethereum
 ---
-<<<<<<< HEAD
-name: tac_control
-author: fetchai
-version: 0.8.0
-=======
 public_id: fetchai/tac_control:0.10.0
->>>>>>> 68cfc37b
 type: skill
 is_abstract: true