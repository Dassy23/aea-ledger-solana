--- conflicted
+++ resolved
@@ -14,12 +14,7 @@
 config:
   addr: ${addr:127.0.0.1}
   port: ${port:8000}
-<<<<<<< HEAD
 excluded_protocols: []
-=======
-excluded_protocols:
-- fetchai/gym:0.2.0
->>>>>>> 758674ce
 restricted_to_protocols: []
 dependencies:
   fetch:
