# -*- coding: utf-8 -*-
# ------------------------------------------------------------------------------
#
#   Copyright 2018-2019 Fetch.AI Limited
#
#   Licensed under the Apache License, Version 2.0 (the "License");
#   you may not use this file except in compliance with the License.
#   You may obtain a copy of the License at
#
#       http://www.apache.org/licenses/LICENSE-2.0
#
#   Unless required by applicable law or agreed to in writing, software
#   distributed under the License is distributed on an "AS IS" BASIS,
#   WITHOUT WARRANTIES OR CONDITIONS OF ANY KIND, either express or implied.
#   See the License for the specific language governing permissions and
#   limitations under the License.
#
# ------------------------------------------------------------------------------

"""This module contains the p2p libp2p connection."""

import asyncio
import distutils
import errno
import logging
import os
import shutil
import struct
import subprocess  # nosec
import tempfile
from asyncio import AbstractEventLoop, CancelledError
from random import randint
from threading import Thread
from typing import IO, List, Optional, Sequence, cast

from aea.configurations.base import PublicId
from aea.connections.base import Connection
from aea.crypto.fetchai import FetchAICrypto
from aea.exceptions import AEAException
from aea.mail.base import Address, Envelope

logger = logging.getLogger("aea.packages.fetchai.connections.p2p_libp2p")

LIBP2P_NODE_MODULE = str(os.path.abspath(os.path.dirname(__file__)))

LIBP2P_NODE_MODULE_NAME = "libp2p_node"

LIBP2P_NODE_LOG_FILE = "libp2p_node.log"

LIBP2P_NODE_ENV_FILE = ".env.libp2p"

LIBP2P_NODE_CLARGS = list()  # type: List[str]

LIBP2P_NODE_DEPS_DOWNLOAD_TIMEOUT = 660  # time to download ~66Mb

# TOFIX(LR) not sure is needed
LIBP2P = "libp2p"

PUBLIC_ID = PublicId.from_str("fetchai/p2p_libp2p:0.3.0")

MultiAddr = str


async def _golang_module_build_async(
    path: str, log_file_desc: IO[str], loop: Optional[asyncio.AbstractEventLoop] = None
) -> int:
    """
    Builds go module located at `path`, downloads necessary dependencies

    :return: build command returncode
    """
    cmd = ["go", "build"]

    env = os.environ

    proc = AwaitableProc(
        cmd, env=env, cwd=path, stdout=log_file_desc, stderr=log_file_desc, shell=False,
    )

    golang_build = asyncio.ensure_future(proc.start())

    try:
        returncode = await asyncio.wait_for(
            golang_build, LIBP2P_NODE_DEPS_DOWNLOAD_TIMEOUT
        )
    except asyncio.TimeoutError:
        e = Exception(
            "Failed to download libp2p dependencies within timeout({})".format(
                LIBP2P_NODE_DEPS_DOWNLOAD_TIMEOUT
            )
        )
        logger.error(e)
        golang_build.cancel()
        raise e

    return returncode


def _golang_module_run(
    path: str, name: str, args: Sequence[str], log_file_desc: IO[str]
) -> subprocess.Popen:
    """
    Runs a built module located at `path`
    """
    cmd = [os.path.join(path, name)]

    cmd.extend(args)

    env = os.environ

    try:
        logger.debug(cmd)
        proc = subprocess.Popen(  # nosec
            cmd,
            cwd=path,
            env=env,
            stdout=log_file_desc,
            stderr=log_file_desc,
            shell=False,
        )
    except Exception as e:
        logger.error(
            "While executing go run . {} at {} : {}".format(path, args, str(e))
        )
        raise e

    return proc


class AwaitableProc:
    """
    Async-friendly subprocess.Popen
    """

    def __init__(self, *args, **kwargs):
        self.args = args
        self.kwargs = kwargs
        self.proc = None
        self._thread = None
        self.loop = None
        self.future = None

    async def start(self):
        """Start the subprocess"""
        self.proc = subprocess.Popen(*self.args, **self.kwargs)  # nosec
        self.loop = asyncio.get_event_loop()
        self.future = asyncio.futures.Future()
        self._thread = Thread(target=self._in_thread)
        self._thread.start()
        try:
            return await asyncio.shield(self.future)
        except asyncio.CancelledError:
            self.proc.terminate()
            return await self.future
        finally:
            self._thread.join()

    def _in_thread(self):
        self.proc.wait()
        self.loop.call_soon_threadsafe(self.future.set_result, self.proc.returncode)


class Uri:
    """
    Holds a node address in format "host:port"
    """

    def __init__(
        self,
        uri: Optional[str] = None,
        host: Optional[str] = None,
        port: Optional[int] = None,
    ):
        if uri is not None:
            split = uri.split(":", 1)
            self._host = split[0]
            self._port = int(split[1])
        elif host is not None and port is not None:
            self._host = host
            self._port = port
        else:
            self._host = "127.0.0.1"
            self._port = randint(5000, 10000)  # nosec
            # raise ValueError("Either 'uri' or both 'host' and 'port' must be set")

    def __str__(self):
        return "{}:{}".format(self._host, self._port)

    def __repr__(self):
        return self.__str__()

    @property
    def host(self) -> str:
        """Get host."""
        return self._host

    @property
    def port(self) -> int:
        """Get port."""
        return self._port


class Libp2pNode:
    """
    Libp2p p2p node as a subprocess with named pipes interface
    """

    def __init__(
        self,
        agent_addr: Address,
        key: FetchAICrypto,
        module_path: str,
        clargs: Optional[List[str]] = None,
        uri: Optional[Uri] = None,
        public_uri: Optional[Uri] = None,
        delegate_uri: Optional[Uri] = None,
        entry_peers: Optional[Sequence[MultiAddr]] = None,
        log_file: Optional[str] = None,
        env_file: Optional[str] = None,
    ):
        """
        Initialize a p2p libp2p node.

        :param key: FET secp256k1 curve private key.
        :param source: the source path
        :param clargs: the command line arguments for the libp2p node
        :param uri: libp2p node ip address and port number in format ipaddress:port.
        :param public_uri: libp2p node public ip address and port number in format ipaddress:port.
        :param delegation_uri: libp2p node delegate service ip address and port number in format ipaddress:port.
        :param entry_peers: libp2p entry peers multiaddresses.
        :param log_file: the logfile path for the libp2p node
        :param env_file: the env file path for the exchange of environment variables
        """

        self.address = agent_addr

        # node id in the p2p network
        self.key = key.entity.private_key_hex
        self.pub = key.public_key

        # node uri
        self.uri = uri if uri is not None else Uri()

        # node public uri, optional
        self.public_uri = public_uri

        # node delegate uri, optional
        self.delegate_uri = delegate_uri

        # entry peer
        self.entry_peers = entry_peers if entry_peers is not None else []

        # node startup
        self.source = os.path.abspath(module_path)
        self.clargs = clargs if clargs is not None else []

        # node libp2p multiaddrs
        self.multiaddrs = []  # type: Sequence[MultiAddr]

        # log file
        self.log_file = log_file if log_file is not None else LIBP2P_NODE_LOG_FILE
        self.log_file = os.path.join(os.path.abspath(os.getcwd()), self.log_file)

        # env file
        self.env_file = env_file if env_file is not None else LIBP2P_NODE_ENV_FILE
        self.env_file = os.path.join(os.path.abspath(os.getcwd()), self.env_file)

        # named pipes (fifos)
        tmp_dir = tempfile.mkdtemp()
        self.libp2p_to_aea_path = "{}/{}-libp2p_to_aea".format(tmp_dir, self.pub[:5])
        self.aea_to_libp2p_path = "{}/{}-aea_to_libp2p".format(tmp_dir, self.pub[:5])
        self._libp2p_to_aea = -1
        self._aea_to_libp2p = -1
        self._connection_attempts = 10
        self._connection_timeout = 1.0

        self._loop = None  # type: Optional[AbstractEventLoop]
        self.proc = None  # type: Optional[subprocess.Popen]
        self._stream_reader = None  # type: Optional[asyncio.StreamReader]
        self._log_file_desc = None  # type: Optional[IO[str]]
        self._reader_protocol = None  # type: Optional[asyncio.StreamReaderProtocol]
        self._fileobj = None  # type: Optional[IO[str]]

        self.logger = logger

    @property
    def reader_protocol(self) -> asyncio.StreamReaderProtocol:
        """Get reader protocol."""
        assert self._reader_protocol is not None, "reader protocol not set!"
        return self._reader_protocol

    async def start(self) -> None:
        """
        Start the node.

        :return: None
        """
        which = shutil.which("go")
        if which is None:
            raise Exception("Libp2p Go should me installed")

        if self._loop is None:
            self._loop = asyncio.get_event_loop()

        # open log file
        self._log_file_desc = open(self.log_file, "a", 1)

        # build the node
        # TOFIX(LR) fix async version
<<<<<<< HEAD
        self.logger.info("Downloading golang dependencies. This may take a while...")
        proc = _golang_module_build(self.source, self._log_file_desc)
        proc.wait()
=======
        logger.info("Downloading golang dependencies. This may take a while...")
        returncode = await _golang_module_build_async(self.source, self._log_file_desc)
>>>>>>> 01340525
        with open(self.log_file, "r") as f:
            self.logger.debug(f.read())
        node_log = ""
        with open(self.log_file, "r") as f:
            node_log = f.read()
        if returncode != 0:
            raise Exception(
                "Error while downloading golang dependencies and building it: {}, {}".format(
                    returncode, node_log
                )
            )
        self.logger.info("Finished downloading golang dependencies.")

        # setup fifos
        in_path = self.libp2p_to_aea_path
        out_path = self.aea_to_libp2p_path
        self.logger.debug("Creating pipes ({}, {})...".format(in_path, out_path))
        if os.path.exists(in_path):
            os.remove(in_path)
        if os.path.exists(out_path):
            os.remove(out_path)
        os.mkfifo(in_path)
        os.mkfifo(out_path)

        # setup config
        if os.path.exists(self.env_file):
            os.remove(self.env_file)
        with open(self.env_file, "a") as env_file:
            env_file.write("AEA_AGENT_ADDR={}\n".format(self.address))
            env_file.write("AEA_P2P_ID={}\n".format(self.key))
            env_file.write("AEA_P2P_URI={}\n".format(str(self.uri)))
            env_file.write(
                "AEA_P2P_ENTRY_URIS={}\n".format(
                    ",".join(
                        [
                            str(maddr)
                            for maddr in self.entry_peers
                            if str(maddr)
                            != str(self.uri)  # TOFIX(LR) won't exclude self
                        ]
                    )
                )
            )
            env_file.write("NODE_TO_AEA={}\n".format(in_path))
            env_file.write("AEA_TO_NODE={}\n".format(out_path))
            env_file.write(
                "AEA_P2P_URI_PUBLIC={}\n".format(
                    str(self.public_uri) if self.public_uri is not None else ""
                )
            )
            env_file.write(
                "AEA_P2P_DELEGATE_URI={}\n".format(
                    str(self.delegate_uri) if self.delegate_uri is not None else ""
                )
            )

        # run node
        self.logger.info("Starting libp2p node...")
        self.proc = _golang_module_run(
            self.source, LIBP2P_NODE_MODULE_NAME, [self.env_file], self._log_file_desc
        )

        self.logger.info("Connecting to libp2p node...")
        await self._connect()

    async def _connect(self) -> None:
        """
        Connnect to the peer node.

        :return: None
        """
        if self._connection_attempts == 1:
            with open(self.log_file, "r") as f:
                self.logger.debug("Couldn't connect to libp2p p2p process, logs:")
                self.logger.debug(f.read())
            raise Exception("Couldn't connect to libp2p p2p process")
            # TOFIX(LR) use proper exception
        self._connection_attempts -= 1

        self.logger.debug(
            "Attempt opening pipes {}, {}...".format(
                self.libp2p_to_aea_path, self.aea_to_libp2p_path
            )
        )

        self._libp2p_to_aea = os.open(
            self.libp2p_to_aea_path, os.O_RDONLY | os.O_NONBLOCK
        )

        try:
            self._aea_to_libp2p = os.open(
                self.aea_to_libp2p_path, os.O_WRONLY | os.O_NONBLOCK
            )
        except OSError as e:
            if e.errno == errno.ENXIO:
                logger.debug("Sleeping for {}...".format(self._connection_timeout))
                await asyncio.sleep(self._connection_timeout)
                await self._connect()
                return
            else:
                raise e

        # setup reader
        assert (
            self._libp2p_to_aea != -1
            and self._aea_to_libp2p != -1
            and self._loop is not None
        ), "Incomplete initialization."
        self._stream_reader = asyncio.StreamReader(loop=self._loop)
        self._reader_protocol = asyncio.StreamReaderProtocol(
            self._stream_reader, loop=self._loop
        )
        self._fileobj = os.fdopen(self._libp2p_to_aea, "r")
        await self._loop.connect_read_pipe(lambda: self.reader_protocol, self._fileobj)

        self.logger.info("Successfully connected to libp2p node!")
        self.multiaddrs = self.get_libp2p_node_multiaddrs()
        self.logger.info("My libp2p addresses: {}".format(self.multiaddrs))

    @asyncio.coroutine
    def write(self, data: bytes) -> None:
        """
        Write to the writer stream.

        :param data: data to write to stream
        """
        size = struct.pack("!I", len(data))
        os.write(self._aea_to_libp2p, size)
        os.write(self._aea_to_libp2p, data)
        # TOFIX(LR) can use asyncio.connect_write_pipe

    async def read(self) -> Optional[bytes]:
        """
        Read from the reader stream.

        :return: bytes
        """
        assert (
            self._stream_reader is not None
        ), "StreamReader not set, call connect first!"
        try:
            self.logger.debug("Waiting for messages...")
            buf = await self._stream_reader.readexactly(4)
            if not buf:
                return None
            size = struct.unpack("!I", buf)[0]
            data = await self._stream_reader.readexactly(size)
            if not data:
                return None
            return data
        except asyncio.streams.IncompleteReadError as e:
            self.logger.info(
                "Connection disconnected while reading from node ({}/{})".format(
                    len(e.partial), e.expected
                )
            )
            return None

    # TOFIX(LR) hack, need to import multihash library and compute multiaddr from uri and public key
    def get_libp2p_node_multiaddrs(self) -> Sequence[MultiAddr]:
        """
        Get the node's multiaddresses.

        :return: a list of multiaddresses
        """
        LIST_START = "MULTIADDRS_LIST_START"
        LIST_END = "MULTIADDRS_LIST_END"

        multiaddrs = []  # type: List[MultiAddr]

        lines = []
        with open(self.log_file, "r") as f:
            lines = f.readlines()

        found = False
        for line in lines:
            if LIST_START in line:
                found = True
                multiaddrs = []
                continue
            if found:
                elem = line.strip()
                if elem != LIST_END:
                    multiaddrs.append(MultiAddr(elem))
                else:
                    found = False
        return multiaddrs

    def stop(self) -> None:
        """
        Stop the node.

        :return: None
        """
        # TOFIX(LR) wait is blocking and proc can ignore terminate
        if self.proc is not None:
            self.logger.debug("Terminating node process {}...".format(self.proc.pid))
            self.proc.terminate()
            self.logger.debug(
                "Waiting for node process {} to terminate...".format(self.proc.pid)
            )
            self.proc.wait()
        else:
            self.logger.debug("Called stop when process not set!")
        if os.path.exists(LIBP2P_NODE_ENV_FILE):
            os.remove(LIBP2P_NODE_ENV_FILE)


class P2PLibp2pConnection(Connection):
    """A libp2p p2p node connection."""

    connection_id = PUBLIC_ID

    # TODO 'key' must be removed in favor of 'cryptos'
    def __init__(self, **kwargs):
        """Initialize a p2p libp2p connection."""

        self._check_go_installed()
        # we put it here so below we can access the address
        super().__init__(**kwargs)
        libp2p_key_file = self.configuration.config.get(
            "node_key_file"
        )  # Optional[str]
        libp2p_local_uri = self.configuration.config.get("local_uri")  # Optional[str]
        libp2p_public_uri = self.configuration.config.get("public_uri")  # Optional[str]
        libp2p_delegate_uri = self.configuration.config.get(
            "delegate_uri"
        )  # Optional[str]
        libp2p_entry_peers = self.configuration.config.get("entry_peers")
        if libp2p_entry_peers is None:
            libp2p_entry_peers = []
        libp2p_entry_peers = list(cast(List, libp2p_entry_peers))
        log_file = self.configuration.config.get("log_file")  # Optional[str]
        env_file = self.configuration.config.get("env_file")  # Optional[str]

        if (
            self.has_crypto_store
            and self.crypto_store.crypto_objects.get("fetchai", None) is not None
        ):
            key = cast(FetchAICrypto, self.crypto_store.crypto_objects["fetchai"])
        elif libp2p_key_file is not None:
            key = FetchAICrypto(libp2p_key_file)
        else:
            key = FetchAICrypto()

        uri = None
        if libp2p_local_uri is not None:
            uri = Uri(libp2p_local_uri)

        public_uri = None
        if libp2p_public_uri is not None:
            public_uri = Uri(libp2p_public_uri)

        delegate_uri = None
        if libp2p_delegate_uri is not None:
            delegate_uri = Uri(libp2p_delegate_uri)

        entry_peers = [MultiAddr(maddr) for maddr in libp2p_entry_peers]
        # TOFIX(LR) Make sure that this node is reachable in the case where
        #   fetchai's public dht nodes are used as entry peer and public
        #   uri is provided.
        #   Otherwise, it may impact the proper functioning of the dht

        if public_uri is None:
            # node will be run as a ClientDHT
            # requires entry peers to use as relay
            if entry_peers is None or len(entry_peers) == 0:
                raise ValueError(
                    "At least one Entry Peer should be provided when node can not be publically reachable"
                )
            if delegate_uri is not None:
                logger.warning(
                    "Ignoring Delegate Uri configuration as node can not be publically reachable"
                )
        else:
            # node will be run as a full NodeDHT
            if uri is None:
                raise ValueError(
                    "Local Uri must be set when Public Uri is provided. "
                    "Hint: they are the same for local host/network deployment"
                )

        # libp2p local node
        logger.debug("Public key used by libp2p node: {}".format(key.public_key))
        self.libp2p_workdir = tempfile.mkdtemp()
        distutils.dir_util.copy_tree(LIBP2P_NODE_MODULE, self.libp2p_workdir)

        self.node = Libp2pNode(
            self.address,
            key,
            self.libp2p_workdir,
            LIBP2P_NODE_CLARGS,
            uri,
            public_uri,
            delegate_uri,
            entry_peers,
            log_file,
            env_file,
        )

        self._in_queue = None  # type: Optional[asyncio.Queue]
        self._receive_from_node_task = None  # type: Optional[asyncio.Future]

    @property
    def libp2p_address(self) -> str:
        """The address used by the node."""
        return self.node.pub

    @property
    def libp2p_address_id(self) -> str:
        """The identifier for the address."""
        return LIBP2P

    async def connect(self) -> None:
        """
        Set up the connection.

        :return: None
        """
        if self.connection_status.is_connected:
            return
        try:
            # start libp2p node
            self.connection_status.is_connecting = True
            self.node.logger = self.logger
            await self.node.start()
            self.connection_status.is_connecting = False
            self.connection_status.is_connected = True

            # starting receiving msgs
            self._in_queue = asyncio.Queue()
            self._receive_from_node_task = asyncio.ensure_future(
                self._receive_from_node(), loop=self._loop
            )
        except (CancelledError, Exception) as e:
            self.connection_status.is_connected = False
            raise e

    async def disconnect(self) -> None:
        """
        Disconnect from the channel.

        :return: None
        """
        assert (
            self.connection_status.is_connected or self.connection_status.is_connecting
        ), "Call connect before disconnect."
        self.connection_status.is_connected = False
        self.connection_status.is_connecting = False
        if self._receive_from_node_task is not None:
            self._receive_from_node_task.cancel()
            self._receive_from_node_task = None
        self.node.stop()
        if self.libp2p_workdir is not None:
            distutils.dir_util.remove_tree(self.libp2p_workdir)
        if self._in_queue is not None:
            self._in_queue.put_nowait(None)
        else:
            self.logger.debug("Called disconnect when input queue not initialized.")

    async def receive(self, *args, **kwargs) -> Optional["Envelope"]:
        """
        Receive an envelope. Blocking.

        :return: the envelope received, or None.
        """
        try:
            assert self._in_queue is not None, "Input queue not initialized."
            data = await self._in_queue.get()
            if data is None:
                self.logger.debug("Received None.")
                self.node.stop()
                self.connection_status.is_connected = False
                return None
                # TOFIX(LR) attempt restarting the node?
            self.logger.debug("Received data: {}".format(data))
            return Envelope.decode(data)
        except CancelledError:
            self.logger.debug("Receive cancelled.")
            return None
        except Exception as e:  # pragma: nocover # pylint: disable=broad-except
            self.logger.exception(e)
            return None

    async def send(self, envelope: Envelope):
        """
        Send messages.

        :return: None
        """
        await self.node.write(envelope.encode())

    async def _receive_from_node(self) -> None:
        """
        Receive data from node.

        :return: None
        """
        while True:
            data = await self.node.read()
            if data is None:
                break
            assert self._in_queue is not None, "Input queue not initialized."
            self._in_queue.put_nowait(data)

    @staticmethod
    def _check_go_installed() -> None:
        """Checks if go is installed. Sys.exits if not"""
        res = shutil.which("go")
        if res is None:
            raise AEAException(
                "Please install go before running the `fetchai/p2p_libp2p:0.1.0` connection. "
                "Go is available for download here: https://golang.org/doc/install"
            )<|MERGE_RESOLUTION|>--- conflicted
+++ resolved
@@ -307,14 +307,8 @@
 
         # build the node
         # TOFIX(LR) fix async version
-<<<<<<< HEAD
-        self.logger.info("Downloading golang dependencies. This may take a while...")
-        proc = _golang_module_build(self.source, self._log_file_desc)
-        proc.wait()
-=======
         logger.info("Downloading golang dependencies. This may take a while...")
         returncode = await _golang_module_build_async(self.source, self._log_file_desc)
->>>>>>> 01340525
         with open(self.log_file, "r") as f:
             self.logger.debug(f.read())
         node_log = ""
