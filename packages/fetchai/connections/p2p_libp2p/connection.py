# -*- coding: utf-8 -*-
# ------------------------------------------------------------------------------
#
#   Copyright 2018-2019 Fetch.AI Limited
#
#   Licensed under the Apache License, Version 2.0 (the "License");
#   you may not use this file except in compliance with the License.
#   You may obtain a copy of the License at
#
#       http://www.apache.org/licenses/LICENSE-2.0
#
#   Unless required by applicable law or agreed to in writing, software
#   distributed under the License is distributed on an "AS IS" BASIS,
#   WITHOUT WARRANTIES OR CONDITIONS OF ANY KIND, either express or implied.
#   See the License for the specific language governing permissions and
#   limitations under the License.
#
# ------------------------------------------------------------------------------
"""This module contains the p2p libp2p connection."""
import asyncio
import logging
import os
import platform
import shutil
import subprocess  # nosec
import tempfile
from asyncio import AbstractEventLoop, CancelledError
from ipaddress import ip_address
from pathlib import Path
from socket import gethostbyname
from typing import IO, List, Optional, Sequence, cast

from aea.configurations.base import PublicId
from aea.configurations.constants import DEFAULT_LEDGER
from aea.connections.base import Connection, ConnectionStates
from aea.crypto.base import Crypto
from aea.exceptions import enforce
<<<<<<< HEAD
from aea.helpers.acn.agent_record import AgentRecord, signature_from_cert_request
=======
from aea.helpers.acn.agent_record import AgentRecord
>>>>>>> 3367826f
from aea.helpers.acn.uri import Uri
from aea.helpers.multiaddr.base import MultiAddr
from aea.helpers.pipe import IPCChannel, make_ipc_channel
from aea.mail.base import Envelope


_default_logger = logging.getLogger("aea.packages.fetchai.connections.p2p_libp2p")

LIBP2P_NODE_MODULE = str(os.path.abspath(os.path.dirname(__file__)))

LIBP2P_NODE_MODULE_NAME = "libp2p_node"

if platform.system() == "Windows":  # pragma: nocover
    LIBP2P_NODE_MODULE_NAME += ".exe"

LIBP2P_NODE_LOG_FILE = "libp2p_node.log"

LIBP2P_NODE_ENV_FILE = ".env.libp2p"

LIBP2P_NODE_CLARGS = list()  # type: List[str]

LIBP2P_NODE_DEPS_DOWNLOAD_TIMEOUT = 660  # time to download ~66Mb

PIPE_CONN_TIMEOUT = 10.0

# TOFIX(LR) not sure is needed
LIBP2P = "libp2p"

PUBLIC_ID = PublicId.from_str("fetchai/p2p_libp2p:0.13.0")

SUPPORTED_LEDGER_IDS = ["fetchai", "cosmos", "ethereum"]

LIBP2P_SUCCESS_MESSAGE = "Peer running in "

POR_DEFAULT_SERVICE_ID = "acn"


def _ip_all_private_or_all_public(addrs: List[str]) -> bool:
    if len(addrs) == 0:
        return True

    is_private = ip_address(gethostbyname(addrs[0])).is_private
    is_loopback = ip_address(gethostbyname(addrs[0])).is_loopback

    for addr in addrs:
        if ip_address(gethostbyname(addr)).is_private != is_private:
            return False  # pragma: nocover
        if ip_address(gethostbyname(addr)).is_loopback != is_loopback:
            return False
    return True


def _golang_module_run(
    path: str,
    name: str,
    args: Sequence[str],
    log_file_desc: IO[str],
    logger: logging.Logger = _default_logger,
) -> subprocess.Popen:
    """
    Runs a built module located at `path`.

    :param path: the path to the go module.
    :param name: the name of the module.
    :param args: the args
    :param log_file_desc: the file descriptor of the log file.
    :param logger: the logger
    """
    cmd = [os.path.join(path, name)]

    cmd.extend(args)

    env = os.environ

    try:
        logger.debug(cmd)
        proc = subprocess.Popen(  # nosec
            cmd,
            cwd=path,
            env=env,
            stdout=log_file_desc,
            stderr=log_file_desc,
            shell=False,
        )
    except Exception as e:
        logger.error(
            "While executing go run . {} at {} : {}".format(path, args, str(e))
        )
        raise e

    return proc


class Libp2pNode:
    """Libp2p p2p node as a subprocess with named pipes interface."""

    def __init__(
        self,
        agent_record: AgentRecord,
        key: Crypto,
        module_path: str,
        clargs: Optional[List[str]] = None,
        uri: Optional[Uri] = None,
        public_uri: Optional[Uri] = None,
        delegate_uri: Optional[Uri] = None,
        monitoring_uri: Optional[Uri] = None,
        entry_peers: Optional[Sequence[MultiAddr]] = None,
        log_file: Optional[str] = None,
        env_file: Optional[str] = None,
        logger: logging.Logger = _default_logger,
        peer_registration_delay: Optional[float] = None,
    ):
        """
        Initialize a p2p libp2p node.

        :param agent_record: the agent proof-of-representation for peer.
        :param key: secp256k1 curve private key.
        :param module_path: the module path.
        :param clargs: the command line arguments for the libp2p node
        :param uri: libp2p node ip address and port number in format ipaddress:port.
        :param public_uri: libp2p node public ip address and port number in format ipaddress:port.
        :param delegate_uri: libp2p node delegate service ip address and port number in format ipaddress:port.
        :param monitoring_uri: libp2 node monitoring ip address and port in fromat ipaddress:port
        :param entry_peers: libp2p entry peers multiaddresses.
        :param log_file: the logfile path for the libp2p node
        :param env_file: the env file path for the exchange of environment variables
        :param logger: the logger.
        :param peer_registration_delay: add artificial delay to agent registration in seconds
        """

        self.record = agent_record
        self.address = self.record.address

        # node id in the p2p network
        self.key = key.private_key
        self.pub = key.public_key

        # node uri
        self.uri = uri if uri is not None else Uri()

        # node public uri, optional
        self.public_uri = public_uri

        # node delegate uri, optional
        self.delegate_uri = delegate_uri

        # node monitoring uri, optional
        self.monitoring_uri = monitoring_uri

        # entry peer
        self.entry_peers = entry_peers if entry_peers is not None else []

        # peer configuration
        self.peer_registration_delay = peer_registration_delay

        # node startup
        self.source = os.path.abspath(module_path)
        self.clargs = clargs if clargs is not None else []

        # node libp2p multiaddrs
        self.multiaddrs = []  # type: Sequence[MultiAddr]

        # log file
        self.log_file = log_file if log_file is not None else LIBP2P_NODE_LOG_FILE
        self.log_file = os.path.join(os.path.abspath(os.getcwd()), self.log_file)

        # env file
        self.env_file = env_file if env_file is not None else LIBP2P_NODE_ENV_FILE
        self.env_file = os.path.join(os.path.abspath(os.getcwd()), self.env_file)

        # named pipes (fifos)
        self.pipe = None  # type: Optional[IPCChannel]

        self._loop = None  # type: Optional[AbstractEventLoop]
        self.proc = None  # type: Optional[subprocess.Popen]
        self._log_file_desc = None  # type: Optional[IO[str]]

        self._config = ""
        self.logger = logger
        self._connection_timeout = PIPE_CONN_TIMEOUT

    async def start(self) -> None:
        """
        Start the node.

        :return: None
        """
        if self._loop is None:
            self._loop = asyncio.get_event_loop()

        self._log_file_desc = open(self.log_file, "a", 1)
        self._log_file_desc.write("test")
        self._log_file_desc.flush()

        # setup fifos
        self.pipe = make_ipc_channel(logger=self.logger)

        # setup config
        if os.path.exists(self.env_file):
            os.remove(self.env_file)
        self._config = ""
        with open(self.env_file, "a") as env_file:
            self._config += "AEA_AGENT_ADDR={}\n".format(self.address)
            self._config += "AEA_P2P_ID={}\n".format(self.key)
            self._config += "AEA_P2P_URI={}\n".format(str(self.uri))
            self._config += "AEA_P2P_ENTRY_URIS={}\n".format(
                ",".join(
                    [
                        str(maddr)
                        for maddr in self.entry_peers
                        if str(maddr) != str(self.uri)  # TOFIX(LR) won't exclude self
                    ]
                )
            )
            self._config += "NODE_TO_AEA={}\n".format(self.pipe.in_path)
            self._config += "AEA_TO_NODE={}\n".format(self.pipe.out_path)
            self._config += "AEA_P2P_URI_PUBLIC={}\n".format(
                str(self.public_uri) if self.public_uri is not None else ""
            )
            self._config += "AEA_P2P_DELEGATE_URI={}\n".format(
                str(self.delegate_uri) if self.delegate_uri is not None else ""
            )
            self._config += "AEA_P2P_URI_MONITORING={}\n".format(
                str(self.monitoring_uri) if self.monitoring_uri is not None else ""
            )
            self._config += "AEA_P2P_POR_ADDRESS={}\n".format(self.record.address)
            self._config += "AEA_P2P_POR_PUBKEY={}\n".format(self.record.public_key)
            self._config += "AEA_P2P_POR_PEER_PUBKEY={}\n".format(
                self.record.peer_public_key
            )
            self._config += "AEA_P2P_POR_SIGNATURE={}\n".format(self.record.signature)
            self._config += "AEA_P2P_POR_SERVICE_ID={}\n".format(self.record.service_id)
            self._config += "AEA_P2P_CFG_REGISTRATION_DELAY={}\n".format(
                str(self.peer_registration_delay)
                if self.peer_registration_delay is not None
                else str(0.0)
            )
            env_file.write(self._config)

        # run node
        self.logger.info("Starting libp2p node...")
        self.proc = _golang_module_run(
            self.source, LIBP2P_NODE_MODULE_NAME, [self.env_file], self._log_file_desc
        )

        self.logger.info("Connecting to libp2p node...")

        try:
            connected = await self.pipe.connect(timeout=self._connection_timeout)
            if not connected:
                raise Exception("Couldn't connect to libp2p process within timeout")
        except Exception as e:
            err_msg = self.get_libp2p_node_error()
            self.logger.error("Couldn't connect to libp2p process: {}".format(err_msg))
            self.logger.error(
                "Libp2p process configuration:\n{}".format(self._config.strip())
            )
            if err_msg == "":
                with open(self.log_file, "r") as f:
                    self.logger.error(
                        "Libp2p process log file {}:\n{}".format(
                            self.log_file, f.read()
                        )
                    )
            else:  # pragma: nocover
                self.logger.error(
                    "Please check log file {} for more details.".format(self.log_file)
                )

            self.stop()
            raise e

        self.logger.info("Successfully connected to libp2p node!")
        self.multiaddrs = self.get_libp2p_node_multiaddrs()
        self.describe_configuration()

    async def write(self, data: bytes) -> None:
        """
        Write to the writer stream.

        :param data: data to write to stream
        """
        if self.pipe is None:
            raise ValueError("pipe is not set.")  # pragma: nocover
        await self.pipe.write(data)

    async def read(self) -> Optional[bytes]:
        """
        Read from the reader stream.

        :return: bytes
        """
        if self.pipe is None:
            raise ValueError("pipe is not set.")  # pragma: nocover
        return await self.pipe.read()

    def describe_configuration(self) -> None:
        """Print a message discribing the libp2p node configuration"""
        msg = LIBP2P_SUCCESS_MESSAGE

        if self.public_uri is not None:
            msg += "full DHT mode with "
            if self.delegate_uri is not None:
                msg += "delegate service reachable at '{}:{}' and relay service enabled. ".format(
                    self.public_uri.host, self.delegate_uri.port
                )
            else:
                msg += "relay service enabled. "

            msg += "To join its network use multiaddr '{}'.".format(self.multiaddrs[0])
        else:
            msg += "relayed mode and cannot be used as entry peer."

        self.logger.info(msg)

    def get_libp2p_node_multiaddrs(self) -> Sequence[MultiAddr]:
        """
        Get the node's multiaddresses.

        :return: a list of multiaddresses
        """
        LIST_START = "MULTIADDRS_LIST_START"
        LIST_END = "MULTIADDRS_LIST_END"

        multiaddrs = []  # type: List[MultiAddr]

        lines = []
        with open(self.log_file, "r") as f:
            lines = f.readlines()

        found = False
        for line in lines:
            if LIST_START in line:
                found = True
                multiaddrs = []
                continue
            if found:
                elem = line.strip()
                if elem != LIST_END and len(elem) != 0:
                    multiaddrs.append(MultiAddr.from_string(elem))
                else:
                    found = False
        return multiaddrs

    def get_libp2p_node_error(self) -> str:
        """
        Parses libp2p node logs for critical errors

        :return: error message if any, empty string otherwise
        """

        CRITICAL_ERROR = "LIBP2P_NODE_PANIC_ERROR"
        PANIC_ERROR = "panic:"

        error_msg = ""
        panic_msg = ""

        lines = []
        with open(self.log_file, "r") as f:
            lines = f.readlines()

        for line in lines:  # pragma: nocover
            if CRITICAL_ERROR in line:
                parts = line.split(":", 1)
                error_msg = parts[1].strip()
            if PANIC_ERROR in line:
                parts = line.split(":", 1)
                panic_msg = parts[1].strip()

        return error_msg if error_msg != "" else panic_msg

    def stop(self) -> None:
        """
        Stop the node.

        :return: None
        """
        # TOFIX(LR) wait is blocking and proc can ignore terminate
        if self.proc is not None:
            self.logger.debug("Terminating node process {}...".format(self.proc.pid))
            self.proc.terminate()
            self.logger.debug(
                "Waiting for node process {} to terminate...".format(self.proc.pid)
            )
            self.proc.wait()
            if self._log_file_desc is None:
                raise ValueError("log file descriptor is not set.")  # pragma: nocover
            self._log_file_desc.close()
        else:
            self.logger.debug("Called stop when process not set!")  # pragma: no cover
        if os.path.exists(LIBP2P_NODE_ENV_FILE):
            os.remove(LIBP2P_NODE_ENV_FILE)


<<<<<<< HEAD
=======
def _get_signature_from_cert_request(
    cert: CertRequest, node_public_key: str, agent_address: str
) -> Tuple[str, str]:
    # must match aea/cli/issue_certificates.py:_process_certificate
    signature = bytes.fromhex(Path(cert.save_path).read_bytes().decode("ascii")).decode(
        "ascii"
    )
    public_keys = FetchAIHelper.recover_verifying_keys_from_message(
        cert.get_message(node_public_key), signature
    )
    addresses = [
        FetchAIHelper.get_address_from_public_key(public_key)
        for public_key in public_keys
    ]
    verify_key = public_keys[addresses.index(agent_address)]
    return signature, verify_key


>>>>>>> 3367826f
class P2PLibp2pConnection(Connection):
    """A libp2p p2p node connection."""

    connection_id = PUBLIC_ID

    def __init__(self, **kwargs):
        """Initialize a p2p libp2p connection."""

        # we put it here so below we can access the address
        super().__init__(**kwargs)
        ledger_id = self.configuration.config.get("ledger_id", DEFAULT_LEDGER)
        if ledger_id not in SUPPORTED_LEDGER_IDS:
            raise ValueError(  # pragma: nocover
                "Ledger id '{}' is not supported. Supported ids: '{}'".format(
                    ledger_id, SUPPORTED_LEDGER_IDS
                )
            )
        libp2p_local_uri = self.configuration.config.get("local_uri")  # Optional[str]
        libp2p_public_uri = self.configuration.config.get("public_uri")  # Optional[str]
        libp2p_delegate_uri = self.configuration.config.get(
            "delegate_uri"
        )  # Optional[str]
        libp2p_monitoring_uri = self.configuration.config.get(
            "monitoring_uri"
        )  # Optional[str]
        libp2p_entry_peers = self.configuration.config.get("entry_peers")
        if libp2p_entry_peers is None:
            libp2p_entry_peers = []
        libp2p_entry_peers = list(cast(List, libp2p_entry_peers))
        log_file = self.configuration.config.get("log_file")  # Optional[str]
        env_file = self.configuration.config.get("env_file")  # Optional[str]
        peer_registration_delay = self.configuration.config.get(
            "peer_registration_delay"
        )  # Optional[str]

        if (
            self.has_crypto_store
            and self.crypto_store.crypto_objects.get(ledger_id, None) is not None
        ):  # pragma: no cover
            key = self.crypto_store.crypto_objects[ledger_id]
        else:
            raise ValueError(
                f"Couldn't find connection key for {str(ledger_id)} in connections keys. "
                "Please ensure agent private key is added"
            )

        uri = None
        if libp2p_local_uri is not None:
            uri = Uri(libp2p_local_uri)

        public_uri = None
        if libp2p_public_uri is not None:
            public_uri = Uri(libp2p_public_uri)

        delegate_uri = None
        if libp2p_delegate_uri is not None:
            delegate_uri = Uri(libp2p_delegate_uri)

        monitoring_uri = None
        if libp2p_monitoring_uri is not None:
            monitoring_uri = Uri(libp2p_monitoring_uri)  # pragma: nocover

        entry_peers = [
            MultiAddr.from_string(str(maddr)) for maddr in libp2p_entry_peers
        ]

        delay = None
        if peer_registration_delay is not None:
            try:
                delay = float(peer_registration_delay)
            except ValueError:
                raise ValueError(
                    f"peer_registration_delay {peer_registration_delay} must be a float number in seconds"
                )

        if public_uri is None:
            # node will be run as a ClientDHT
            # requires entry peers to use as relay
            if entry_peers is None or len(entry_peers) == 0:
                raise ValueError(
                    "At least one Entry Peer should be provided when node is run in relayed mode"
                )
            if delegate_uri is not None:  # pragma: no cover
                self.logger.warning(
                    "Ignoring Delegate Uri configuration as node is run in relayed mode"
                )
        else:
            # node will be run as a full NodeDHT
            if uri is None:
                raise ValueError(
                    "Local Uri must be set when Public Uri is provided. "
                    "Hint: they are the same for local host/network deployment"
                )
            # check if node's public host and entry peers hosts are either
            #  both private or both public
            if not _ip_all_private_or_all_public(
                [public_uri.host] + [maddr.host for maddr in entry_peers]
            ):
                raise ValueError(  # pragma: nocover
                    "Node's public ip and entry peers ip addresses are not in the same ip address space (private/public)"
                )

        cert_requests = self.configuration.cert_requests
        if cert_requests is None or len(cert_requests) != 1:
            raise ValueError(
                "cert_requests field must be set and contain exactly one entry!"
            )
        if not Path(cert_requests[0].save_path).is_file():
            raise Exception(
                f"cert_request 'save_path' field {cert_requests[0].save_path} is not a file. "
                "Please ensure that 'issue-certificates' command is called beforehand"
            )
        try:
            signature, agent_public_key = signature_from_cert_request(
                cert_requests[0], key.public_key, self.address
            )
        except Exception as e:
            raise ValueError(f"Incorrect certificate from file {cert_requests[0].save_path} : {str(e)}")

        record = AgentRecord(
            self.address,
            agent_public_key,
            key.public_key,
            signature,
            POR_DEFAULT_SERVICE_ID,
        )
        try:
            record.check_validity(self.address, key.public_key)
        except Exception as e:
            raise ValueError("Invalid Proof-of-Representation: {}".format(str(e)))

        # libp2p local node
        self.logger.debug("Public key used by libp2p node: {}".format(key.public_key))
        temp_dir = tempfile.mkdtemp()
        self.libp2p_workdir = os.path.join(temp_dir, "libp2p_workdir")

        self._check_node_built()
        self.node = Libp2pNode(
            record,
            key,
            self.configuration.build_directory,
            LIBP2P_NODE_CLARGS,
            uri,
            public_uri,
            delegate_uri,
            monitoring_uri,
            entry_peers,
            log_file,
            env_file,
            self.logger,
            delay,
        )

        self._in_queue = None  # type: Optional[asyncio.Queue]
        self._receive_from_node_task = None  # type: Optional[asyncio.Future]

    def _check_node_built(self) -> None:
        """Check node built and move it to workdir."""
        enforce(
            bool(self.configuration.build_directory),
            "Connection Configuration build directory is not set!",
        )

        libp2p_node_module_path = os.path.join(
            cast(str, self.configuration.build_directory), LIBP2P_NODE_MODULE_NAME
        )
        enforce(
            os.path.exists(libp2p_node_module_path),
            f"Module {LIBP2P_NODE_MODULE_NAME} is not present in {self.configuration.build_directory}, please call the `aea build` command first!",
        )
        shutil.copy(libp2p_node_module_path, self.libp2p_workdir)

    @property
    def libp2p_address(self) -> str:  # pragma: no cover
        """The address used by the node."""
        return self.node.pub

    @property
    def libp2p_address_id(self) -> str:  # pragma: no cover
        """The identifier for the address."""
        return LIBP2P

    async def connect(self) -> None:
        """
        Set up the connection.

        :return: None
        """
        if self.is_connected:
            return  # pragma: nocover
        self._state.set(ConnectionStates.connecting)
        try:
            # start libp2p node
            self._state.set(ConnectionStates.connecting)
            self.node.logger = self.logger
            await self.node.start()
            # starting receiving msgs
            self._in_queue = asyncio.Queue()
            self._receive_from_node_task = asyncio.ensure_future(
                self._receive_from_node(), loop=self.loop
            )
            self._state.set(ConnectionStates.connected)
        except (CancelledError, Exception) as e:
            self._state.set(ConnectionStates.disconnected)
            raise e

    async def disconnect(self) -> None:
        """
        Disconnect from the channel.

        :return: None
        """
        if self.is_disconnected:
            return  # pragma: nocover
        self._state.set(ConnectionStates.disconnecting)
        if self._receive_from_node_task is not None:
            self._receive_from_node_task.cancel()
            self._receive_from_node_task = None
        self.node.stop()
        if self.libp2p_workdir is not None:
            shutil.rmtree(Path(self.libp2p_workdir).parent)
        if self._in_queue is not None:
            self._in_queue.put_nowait(None)
        else:
            self.logger.debug(  # pragma: nocover
                "Called disconnect when input queue not initialized."
            )
        self._state.set(ConnectionStates.disconnected)

    async def receive(self, *args, **kwargs) -> Optional["Envelope"]:
        """
        Receive an envelope. Blocking.

        :return: the envelope received, or None.
        """
        try:
            if self._in_queue is None:
                raise ValueError("Input queue not initialized.")  # pragma: nocover
            data = await self._in_queue.get()
            if data is None:
                self.logger.debug("Received None.")
                self.node.stop()
                self._state.set(ConnectionStates.disconnected)
                return None
                # TOFIX(LR) attempt restarting the node?
            self.logger.debug("Received data: {}".format(data))
            return Envelope.decode(data)
        except CancelledError:  # pragma: no cover
            self.logger.debug("Receive cancelled.")
            return None
        except Exception as e:  # pragma: nocover # pylint: disable=broad-except
            self.logger.exception(e)
            return None

    async def send(self, envelope: Envelope):
        """
        Send messages.

        :return: None
        """
        self._ensure_valid_envelope_for_external_comms(envelope)
        await self.node.write(envelope.encode())

    async def _receive_from_node(self) -> None:
        """
        Receive data from node.

        :return: None
        """
        while True:
            data = await self.node.read()
            if self._in_queue is None:
                raise ValueError("Input queue not initialized.")  # pragma: nocover
            self._in_queue.put_nowait(data)
            if data is None:
                break<|MERGE_RESOLUTION|>--- conflicted
+++ resolved
@@ -35,11 +35,7 @@
 from aea.connections.base import Connection, ConnectionStates
 from aea.crypto.base import Crypto
 from aea.exceptions import enforce
-<<<<<<< HEAD
 from aea.helpers.acn.agent_record import AgentRecord, signature_from_cert_request
-=======
-from aea.helpers.acn.agent_record import AgentRecord
->>>>>>> 3367826f
 from aea.helpers.acn.uri import Uri
 from aea.helpers.multiaddr.base import MultiAddr
 from aea.helpers.pipe import IPCChannel, make_ipc_channel
@@ -434,27 +430,6 @@
             os.remove(LIBP2P_NODE_ENV_FILE)
 
 
-<<<<<<< HEAD
-=======
-def _get_signature_from_cert_request(
-    cert: CertRequest, node_public_key: str, agent_address: str
-) -> Tuple[str, str]:
-    # must match aea/cli/issue_certificates.py:_process_certificate
-    signature = bytes.fromhex(Path(cert.save_path).read_bytes().decode("ascii")).decode(
-        "ascii"
-    )
-    public_keys = FetchAIHelper.recover_verifying_keys_from_message(
-        cert.get_message(node_public_key), signature
-    )
-    addresses = [
-        FetchAIHelper.get_address_from_public_key(public_key)
-        for public_key in public_keys
-    ]
-    verify_key = public_keys[addresses.index(agent_address)]
-    return signature, verify_key
-
-
->>>>>>> 3367826f
 class P2PLibp2pConnection(Connection):
     """A libp2p p2p node connection."""
 
