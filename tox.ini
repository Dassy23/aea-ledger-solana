--- conflicted
+++ resolved
@@ -37,13 +37,10 @@
     pexpect==4.8.0
     pytest-rerunfailures==9.0
     aioprometheus==20.0.1
-<<<<<<< HEAD
+    yoti==2.14.0
     -e file://{toxinidir}/plugins/ethereum-crypto
     -e file://{toxinidir}/plugins/cosmos-crypto
     -e file://{toxinidir}/plugins/fetchai-crypto
-=======
-    yoti==2.14.0
->>>>>>> b4e32726
 
 
 commands =
@@ -216,28 +213,20 @@
 deps = mypy==0.761
        aiohttp==3.6.2
        packaging==20.4
-<<<<<<< HEAD
-commands = mypy aea benchmark examples packages plugins/fetchai-crypto/fetchai_crypto plugins/ethereum-crypto/ethereum_crypto plugins/cosmos-crypto/cosmos_crypto scripts tests
-=======
        yoti==2.14.0
 commands = mypy aea benchmark examples packages scripts tests
->>>>>>> b4e32726
 
 [testenv:pylint]
 whitelist_externals = /bin/sh
 skipsdist = True
 deps = pylint==2.5.2
        pytest==5.3.5
-<<<<<<< HEAD
        ipfshttpclient==0.6.1
+       yoti==2.14.0
        file://{toxinidir}/plugins/ethereum-crypto
        file://{toxinidir}/plugins/cosmos-crypto
        file://{toxinidir}/plugins/fetchai-crypto
 commands = sh -c "pylint aea benchmark packages plugins/fetchai-crypto/fetchai_crypto plugins/ethereum-crypto/ethereum_crypto plugins/cosmos-crypto/cosmos_crypto scripts examples/* --disable=E1136"
-=======
-       yoti==2.14.0
-commands = sh -c "pylint aea benchmark packages scripts examples/* --disable=E1136"
->>>>>>> b4e32726
 
 [testenv:safety]
 skipsdist = True
