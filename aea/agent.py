# -*- coding: utf-8 -*-
# ------------------------------------------------------------------------------
#
#   Copyright 2018-2019 Fetch.AI Limited
#
#   Licensed under the Apache License, Version 2.0 (the "License");
#   you may not use this file except in compliance with the License.
#   You may obtain a copy of the License at
#
#       http://www.apache.org/licenses/LICENSE-2.0
#
#   Unless required by applicable law or agreed to in writing, software
#   distributed under the License is distributed on an "AS IS" BASIS,
#   WITHOUT WARRANTIES OR CONDITIONS OF ANY KIND, either express or implied.
#   See the License for the specific language governing permissions and
#   limitations under the License.
#
# ------------------------------------------------------------------------------
"""This module contains the implementation of a generic agent."""

import logging
from abc import ABC, abstractmethod
from asyncio import AbstractEventLoop
from enum import Enum
from typing import Dict, List, Optional, Type

from aea.agent_loop import BaseAgentLoop, SyncAgentLoop
from aea.connections.base import Connection
from aea.identity.base import Identity
<<<<<<< HEAD
from aea.mail.base import InBox, Multiplexer, OutBox
from aea.runtime import AsyncRuntime, BaseRuntime, ThreadedRuntime

=======
from aea.multiplexer import InBox, Multiplexer, OutBox
>>>>>>> 758674ce

logger = logging.getLogger(__name__)


class AgentState(Enum):
    """Enumeration for an agent state.

    In particular, it can be one of the following states:

    - AgentState.INITIATED: when the Agent object has been created.
    - AgentState.CONNECTED: when the agent is connected.
    - AgentState.RUNNING: when the agent is running.
    """

    INITIATED = "initiated"
    CONNECTED = "connected"
    RUNNING = "running"


class Liveness:
    """Determines the liveness of the agent."""

    def __init__(self):
        """Instantiate the liveness."""
        self._is_stopped = True

    @property
    def is_stopped(self) -> bool:
        """Check whether the liveness is stopped."""
        return self._is_stopped

    def start(self) -> None:
        """Start the liveness."""
        self._is_stopped = False

    def stop(self) -> None:
        """Stop the liveness."""
        self._is_stopped = True


class Agent(ABC):
    """This class provides an abstract base class for a generic agent."""

    RUN_LOOPS: Dict[str, Type[BaseAgentLoop]] = {
        "sync": SyncAgentLoop,
    }
    DEFAULT_RUN_LOOP: str = "sync"

    RUNTIMES: Dict[str, Type[BaseRuntime]] = {
        "async": AsyncRuntime,
        "threaded": ThreadedRuntime,
    }
    DEFAULT_RUNTIME: str = "threaded"

    def __init__(
        self,
        identity: Identity,
        connections: List[Connection],
        loop: Optional[AbstractEventLoop] = None,
        timeout: float = 1.0,
        is_debug: bool = False,
        loop_mode: Optional[str] = None,
        runtime_mode: Optional[str] = None,
    ) -> None:
        """
        Instantiate the agent.

        :param identity: the identity of the agent.
        :param connections: the list of connections of the agent.
        :param loop: the event loop to run the connections.
        :param timeout: the time in (fractions of) seconds to time out an agent between act and react
        :param is_debug: if True, run the agent in debug mode (does not connect the multiplexer).
        :param loop_mode: loop_mode to choose agent run loop.
        :param runtime: runtime to up agent.

        :return: None
        """
        self._identity = identity
        self._connections = connections

        self._multiplexer = Multiplexer(self._connections, loop=loop)
        self._inbox = InBox(self._multiplexer)
        self._outbox = OutBox(self._multiplexer)
        self._liveness = Liveness()
        self._timeout = timeout

        self._tick = 0

        self.is_debug = is_debug

        self._loop_mode = loop_mode or self.DEFAULT_RUN_LOOP

        loop_cls = self._get_main_loop_class()
        self._main_loop: BaseAgentLoop = loop_cls(self)

        self._runtime_mode = runtime_mode or self.DEFAULT_RUNTIME
        runtime_cls = self._get_runtime_class()
        self._runtime: BaseRuntime = runtime_cls(agent=self, loop=loop)

    @property
    def is_running(self):
        """Get running state of the runtime and agent."""
        return self._runtime.is_running

    @property
    def is_stopped(self):
        """Get running state of the runtime and agent."""
        return self._runtime.is_stopped

    def _get_main_loop_class(self) -> Type[BaseAgentLoop]:
        """Get main loop class based on loop mode."""
        if self._loop_mode not in self.RUN_LOOPS:
            raise ValueError(
                f"Loop `{self._loop_mode} is not supported. valid are: `{list(self.RUN_LOOPS.keys())}`"
            )
        return self.RUN_LOOPS[self._loop_mode]

    def _get_runtime_class(self) -> Type[BaseRuntime]:
        """Get runtime class based on runtime mode."""
        if self._runtime_mode not in self.RUNTIMES:
            raise ValueError(
                f"Runtime `{self._runtime_mode} is not supported. valid are: `{list(self.RUNTIMES.keys())}`"
            )
        return self.RUNTIMES[self._runtime_mode]

    @property
    def identity(self) -> Identity:
        """Get the identity."""
        return self._identity

    @property
    def multiplexer(self) -> Multiplexer:
        """Get the multiplexer."""
        return self._multiplexer

    @property
    def inbox(self) -> InBox:
        """
        Get the inbox.

        The inbox contains Envelopes from the Multiplexer.
        The agent can pick these messages for processing.
        """
        return self._inbox

    @property
    def outbox(self) -> OutBox:
        """
        Get the outbox.

        The outbox contains Envelopes for the Multiplexer.
        Envelopes placed in the Outbox are processed by the Multiplexer.
        """
        return self._outbox

    @property
    def name(self) -> str:
        """Get the agent name."""
        return self.identity.name

    @property
    def liveness(self) -> Liveness:
        """Get the liveness."""
        return self._liveness

    @property
    def tick(self) -> int:
        """
        Get the tick (or agent loop count).

        Each agent loop (one call to each one of act(), react(), update()) increments the tick.
        """
        return self._tick

    @property
    def agent_state(self) -> AgentState:
        """
        Get the state of the agent.

        :raises ValueError: if the state does not satisfy any of the foreseen conditions.
        :return: None
        """
        if (
            self.multiplexer is not None
            and not self.multiplexer.connection_status.is_connected
        ):
            return AgentState.INITIATED
        elif self.multiplexer.connection_status.is_connected and not self.is_running:
            return AgentState.CONNECTED
        elif self.multiplexer.connection_status.is_connected and self.is_running:
            return AgentState.RUNNING
        else:
            raise ValueError("Agent state not recognized.")  # pragma: no cover

    @property
    def loop_mode(self) -> str:
        """Get the agent loop mode."""
        return self._loop_mode

    def start(self) -> None:
        """
        Start the agent.

        Performs the following:

        - calls connect() on the multiplexer (unless in debug mode), and
        - calls setup(), and
        - calls start() on the liveness, and
        - enters the agent main loop.

        While the liveness of the agent is not stopped it continues to loop over:

        - increment the tick,
        - call to act(),
        - sleep for specified timeout,
        - call to react(),
        - call to update().

        :param loop_mode: loop mode to choose  agent run loop. if not specified default one will be used

        :return: None
        """
        self._runtime.start()

    def _start_setup(self) -> None:
        """
        Set up Agent on start.

        - connect Multiplexer
        - call agent.setup
        - set liveness to started

        :return: None
        """
        logger.debug("[{}]: Calling setup method...".format(self.name))
        self.setup()
        self.liveness.start()

    def _depricated_run_main_loop(self) -> None:
        """
        Run the main loop of the agent.

        :return: None
        """
        logger.info("[{}]: Start processing messages...".format(self.name))
        assert self._main_loop is not None, "Agent loop was not set"
        self._main_loop.start()
        logger.debug("[{}]: Exiting main loop...".format(self.name))

    def stop(self) -> None:
        """
        Stop the agent.

        Performs the following:

        - calls stop() on the liveness, and
        - calls teardown(), and
        - calls disconnect() on the multiplexer.

        :return: None
        """
        self._runtime.stop()

    @abstractmethod
    def setup(self) -> None:
        """
        Set up the agent.

        :return: None
        """

    @abstractmethod
    def act(self) -> None:
        """
        Perform actions.

        :return: None
        """

    @abstractmethod
    def react(self) -> None:
        """
        React to events.

        :return: None
        """

    @abstractmethod
    def update(self) -> None:
        """
        Update the internals of the agent which are not exposed to the skills.

        :return None
        """

    @abstractmethod
    def teardown(self) -> None:
        """
        Tear down the agent.

        :return: None
        """<|MERGE_RESOLUTION|>--- conflicted
+++ resolved
@@ -27,13 +27,9 @@
 from aea.agent_loop import BaseAgentLoop, SyncAgentLoop
 from aea.connections.base import Connection
 from aea.identity.base import Identity
-<<<<<<< HEAD
-from aea.mail.base import InBox, Multiplexer, OutBox
+from aea.multiplexer import InBox, Multiplexer, OutBox
 from aea.runtime import AsyncRuntime, BaseRuntime, ThreadedRuntime
 
-=======
-from aea.multiplexer import InBox, Multiplexer, OutBox
->>>>>>> 758674ce
 
 logger = logging.getLogger(__name__)
 
