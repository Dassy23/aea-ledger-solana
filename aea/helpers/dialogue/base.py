--- conflicted
+++ resolved
@@ -293,15 +293,10 @@
         self._outgoing_messages = []  # type: List[Message]
         self._incoming_messages = []  # type: List[Message]
 
-<<<<<<< HEAD
-        if message_class is not None:
-            enforce(
-                issubclass(message_class, Message),
-                "Message class provided not a subclass of `Message`.",
-            )
-=======
-        assert issubclass(message_class, Message)
->>>>>>> d895ad87
+        enforce(
+            issubclass(message_class, Message),
+            "Message class provided not a subclass of `Message`.",
+        )
         self._message_class = message_class
 
     @property
@@ -521,13 +516,6 @@
         if not message.has_sender:
             message.sender = self.agent_address
 
-<<<<<<< HEAD
-        if counterparty is not None:  # pragma: nocover
-            enforce(
-                message.counterparty == self.dialogue_label.dialogue_opponent_addr,
-                "The counterparty specified in the message is different from the opponent in this dialogue.",
-            )
-=======
         if not self._is_belonging_to_dialogue(message):
             raise InvalidDialogueMessage(
                 "The message {} does not belong to this dialogue."
@@ -551,7 +539,6 @@
             self._outgoing_messages.extend([message])
         else:
             self._incoming_messages.extend([message])
->>>>>>> d895ad87
 
     def _is_belonging_to_dialogue(self, message: Message) -> bool:
         """
@@ -595,14 +582,6 @@
 
         :return: the reply message if it was successfully added as a reply, None otherwise.
         """
-<<<<<<< HEAD
-        if self._message_class is None:
-            raise ValueError(  # pragma: nocover
-                "No 'message_class' argument was provided to this class on construction."
-            )
-        if self.last_message is None:
-            raise ValueError("Cannot reply in an empty dialogue!")  # pragma: nocover
-=======
         last_message = self.last_message
         assert last_message is not None, "Cannot reply in an empty dialogue!"
 
@@ -612,7 +591,6 @@
             assert self._has_message(
                 target_message  # type: ignore
             ), "The target message does not exist in this dialogue."
->>>>>>> d895ad87
 
         reply = self._message_class(
             dialogue_reference=self.dialogue_label.dialogue_reference,
@@ -820,21 +798,13 @@
 
         :param final_dialogue_label: the final dialogue label
         """
-<<<<<<< HEAD
         enforce(
-            self.dialogue_label.dialogue_reference[1] == self.OPPONENT_STARTER_REFERENCE
-            and final_dialogue_label.dialogue_reference[1]
-            != self.OPPONENT_STARTER_REFERENCE,
-            "Dialogue label cannot be updated.",
-        )
-=======
-        assert (
             self.dialogue_label.dialogue_reference[1]
             == self.UNASSIGNED_DIALOGUE_REFERENCE
             and final_dialogue_label.dialogue_reference[1]
-            != self.UNASSIGNED_DIALOGUE_REFERENCE
-        ), "Dialogue label cannot be updated."
->>>>>>> d895ad87
+            != self.UNASSIGNED_DIALOGUE_REFERENCE,
+            "Dialogue label cannot be updated.",
+        )
         self._dialogue_label = final_dialogue_label
 
     def _custom_validation(  # pylint: disable=no-self-use
@@ -955,20 +925,6 @@
         self._agent_address = agent_address
         self._dialogue_stats = DialogueStats(end_states)
 
-<<<<<<< HEAD
-        if message_class is not None:
-            enforce(
-                issubclass(message_class, Message),
-                "Message class provided not a subclass of `Message`.",
-            )
-        self._message_class = message_class
-
-        if dialogue_class is not None:
-            enforce(
-                issubclass(dialogue_class, Dialogue),
-                "Dialogue class provided not a subclass of `Dialogue`.",
-            )
-=======
         assert issubclass(
             message_class, Message
         ), "message_class is not a subclass of Message."
@@ -977,7 +933,6 @@
         assert issubclass(
             dialogue_class, Dialogue
         ), "dialogue_class is not a subclass of Dialogue."
->>>>>>> d895ad87
         self._dialogue_class = dialogue_class
 
         # Note the following might be too restrictive; if the supplied role_from_first_message function
@@ -1091,14 +1046,6 @@
 
         :return: the initial message and the dialogue.
         """
-<<<<<<< HEAD
-        if self._message_class is None:
-            raise ValueError(  # pragma: nocover
-                "No 'message_class' argument was provided to this class on construction."
-            )
-
-=======
->>>>>>> d895ad87
         initial_message = self._message_class(
             dialogue_reference=self.new_self_initiated_dialogue_reference(),
             message_id=Dialogue.STARTING_MESSAGE_ID,
@@ -1236,17 +1183,6 @@
         :param message: A message in the dialogue (the first by the counterparty with a complete reference)
         :return: None
         """
-<<<<<<< HEAD
-        dialogue_reference = message.dialogue_reference
-        enforce(
-            dialogue_reference[0] != Dialogue.OPPONENT_STARTER_REFERENCE
-            and dialogue_reference[1] != Dialogue.OPPONENT_STARTER_REFERENCE,
-            "Only complete dialogue references allowed.",
-        )
-        self_initiated_dialogue_reference = (
-            dialogue_reference[0],
-            Dialogue.OPPONENT_STARTER_REFERENCE,
-=======
         complete_dialogue_reference = message.dialogue_reference
         assert (
             complete_dialogue_reference[0] != Dialogue.UNASSIGNED_DIALOGUE_REFERENCE
@@ -1256,7 +1192,6 @@
         incomplete_dialogue_reference = (
             complete_dialogue_reference[0],
             Dialogue.UNASSIGNED_DIALOGUE_REFERENCE,
->>>>>>> d895ad87
         )
         incomplete_dialogue_label = DialogueLabel(
             incomplete_dialogue_reference, message.sender, self.agent_address,
@@ -1273,20 +1208,8 @@
                 incomplete_dialogue_label.dialogue_opponent_addr,
                 incomplete_dialogue_label.dialogue_starter_addr,
             )
-<<<<<<< HEAD
-            self_initiated_dialogue.update_dialogue_label(final_dialogue_label)
-            enforce(
-                self_initiated_dialogue.dialogue_label not in self.dialogues
-                and self_initiated_dialogue_label
-                not in self._incomplete_to_complete_dialogue_labels,
-                "DialogueLabel already present in dialogues.",
-            )
-            self.dialogues.update(
-                {self_initiated_dialogue.dialogue_label: self_initiated_dialogue}
-=======
             dialogue._update_dialogue_label(  # pylint: disable=protected-access
                 final_dialogue_label
->>>>>>> d895ad87
             )
             self.dialogues.update({dialogue.dialogue_label: dialogue})
             self._incomplete_to_complete_dialogue_labels[
@@ -1366,18 +1289,11 @@
 
         :return: the created dialogue.
         """
-<<<<<<< HEAD
         enforce(
-            dialogue_reference[0] != Dialogue.OPPONENT_STARTER_REFERENCE
-            and dialogue_reference[1] == Dialogue.OPPONENT_STARTER_REFERENCE,
+            dialogue_reference[0] != Dialogue.UNASSIGNED_DIALOGUE_REFERENCE
+            and dialogue_reference[1] == Dialogue.UNASSIGNED_DIALOGUE_REFERENCE,
             "Cannot initiate dialogue with preassigned dialogue_responder_reference!",
         )
-=======
-        assert (
-            dialogue_reference[0] != Dialogue.UNASSIGNED_DIALOGUE_REFERENCE
-            and dialogue_reference[1] == Dialogue.UNASSIGNED_DIALOGUE_REFERENCE
-        ), "Cannot initiate dialogue with preassigned dialogue_responder_reference!"
->>>>>>> d895ad87
         incomplete_dialogue_label = DialogueLabel(
             dialogue_reference, dialogue_opponent_addr, self.agent_address
         )
@@ -1399,18 +1315,11 @@
 
         :return: the created dialogue
         """
-<<<<<<< HEAD
         enforce(
-            dialogue_reference[0] != Dialogue.OPPONENT_STARTER_REFERENCE
-            and dialogue_reference[1] == Dialogue.OPPONENT_STARTER_REFERENCE,
+            dialogue_reference[0] != Dialogue.UNASSIGNED_DIALOGUE_REFERENCE
+            and dialogue_reference[1] == Dialogue.UNASSIGNED_DIALOGUE_REFERENCE,
             "Cannot initiate dialogue with preassigned dialogue_responder_reference!",
         )
-=======
-        assert (
-            dialogue_reference[0] != Dialogue.UNASSIGNED_DIALOGUE_REFERENCE
-            and dialogue_reference[1] == Dialogue.UNASSIGNED_DIALOGUE_REFERENCE
-        ), "Cannot initiate dialogue with preassigned dialogue_responder_reference!"
->>>>>>> d895ad87
         incomplete_dialogue_label = DialogueLabel(
             dialogue_reference, dialogue_opponent_addr, dialogue_opponent_addr
         )
@@ -1453,34 +1362,16 @@
                 incomplete_dialogue_label
             ] = complete_dialogue_label
             dialogue_label = complete_dialogue_label
-<<<<<<< HEAD
         enforce(
             dialogue_label not in self.dialogues,
             "Dialogue label already present in dialogues.",
         )
-        if self._message_class is not None and self._dialogue_class is not None:
-            dialogue = self._dialogue_class(
-                dialogue_label=dialogue_label,
-                message_class=self._message_class,
-                agent_address=self.agent_address,
-                role=role,
-            )
-        else:
-            # TODO: remove this approach
-            dialogue = self.create_dialogue(
-                dialogue_label=dialogue_label, role=role,
-            )  # pragma: no cover
-=======
-        assert (
-            dialogue_label not in self.dialogues
-        ), "Dialogue label already present in dialogues."
         dialogue = self._dialogue_class(
             dialogue_label=dialogue_label,
             message_class=self._message_class,
             agent_address=self.agent_address,
             role=role,
         )
->>>>>>> d895ad87
         self.dialogues.update({dialogue_label: dialogue})
         self._dialogue_by_address[dialogue_label.dialogue_opponent_addr] = dialogue
         return dialogue
