# -*- coding: utf-8 -*-
# ------------------------------------------------------------------------------
#
#   Copyright 2018-2019 Fetch.AI Limited
#
#   Licensed under the Apache License, Version 2.0 (the "License");
#   you may not use this file except in compliance with the License.
#   You may obtain a copy of the License at
#
#       http://www.apache.org/licenses/LICENSE-2.0
#
#   Unless required by applicable law or agreed to in writing, software
#   distributed under the License is distributed on an "AS IS" BASIS,
#   WITHOUT WARRANTIES OR CONDITIONS OF ANY KIND, either express or implied.
#   See the License for the specific language governing permissions and
#   limitations under the License.
#
# ------------------------------------------------------------------------------

"""Useful classes for the OEF search."""

import logging
import pickle  # nosec
from abc import ABC, abstractmethod
from copy import deepcopy
from enum import Enum
from math import asin, cos, radians, sin, sqrt
from typing import Any, Dict, List, Mapping, Optional, Tuple, Type, Union, cast

from aea.exceptions import enforce

logger = logging.getLogger(__name__)


class Location:
    """Data structure to represent locations (i.e. a pair of latitude and longitude)."""

    def __init__(self, latitude: float, longitude: float):
        """
        Initialize a location.

        :param latitude: the latitude of the location.
        :param longitude: the longitude of the location.
        """
        self.latitude = latitude
        self.longitude = longitude

    @property
    def tuple(self) -> Tuple[float, float]:
        """Get the tuple representation of a location."""
        return (self.latitude, self.longitude)

    def distance(self, other: "Location") -> float:
        """
        Get the distance to another location.

        :param other: the other location
        :retun: the distance
        """
        return haversine(self.latitude, self.longitude, other.latitude, other.longitude)

    def __eq__(self, other):
        """Compare equality of two locations."""
        if not isinstance(other, Location):
            return False  # pragma: nocover
        return self.latitude == other.latitude and self.longitude == other.longitude


"""
The allowable types that an Attribute can have
"""
ATTRIBUTE_TYPES = Union[float, str, bool, int, Location]
ALLOWED_ATTRIBUTE_TYPES = [float, str, bool, int, Location]


class AttributeInconsistencyException(Exception):
    """
    Raised when the attributes in a Description are inconsistent.

    Inconsistency is defined when values do not meet their respective schema, or if the values
    are not of an allowed type.
    """

    pass


class Attribute:
    """Implements an attribute for an OEF data model."""

    def __init__(
        self,
        name: str,
        type_: Type[ATTRIBUTE_TYPES],
        is_required: bool,
        description: str = "",
    ):
        """
        Initialize an attribute.

        :param name: the name of the attribute.
        :param type: the type of the attribute.
        :param is_required: whether the attribute is required by the data model.
        :param description: an (optional) human-readable description for the attribute.
        """
        self.name = name
        self.type = type_
        self.is_required = is_required
        self.description = description

    def __eq__(self, other):
        """Compare with another object."""
        return (
            isinstance(other, Attribute)
            and self.name == other.name
            and self.type == other.type
            and self.is_required == other.is_required
        )


class DataModel:
    """Implements an OEF data model."""

    def __init__(self, name: str, attributes: List[Attribute], description: str = ""):
        """
        Initialize a data model.

        :param name: the name of the data model.
        :param attributes:  the attributes of the data model.
        """
        self.name: str = name
        self.attributes = sorted(
            attributes, key=lambda x: x.name
        )  # type: List[Attribute]
        self._check_validity()
        self.attributes_by_name = {a.name: a for a in attributes}
        self.description = description

    def _check_validity(self):
        # check if there are duplicated attribute names
        attribute_names = [attribute.name for attribute in self.attributes]
        if len(attribute_names) != len(set(attribute_names)):
            raise ValueError(
                "Invalid input value for type '{}': duplicated attribute name.".format(
                    type(self).__name__
                )
            )

    def __eq__(self, other) -> bool:
        """Compare with another object."""
        return (
            isinstance(other, DataModel)
            and self.name == other.name
            and self.attributes == other.attributes
        )


def generate_data_model(
    model_name: str, attribute_values: Mapping[str, ATTRIBUTE_TYPES]
) -> DataModel:
    """
    Generate a data model that matches the values stored in this description.

    That is, for each attribute (name, value), generate an Attribute.
    It is assumed that each attribute is required.

    :param model_name: the name of the model.
    :param attribute_values: the values of each attribute
    :return: the schema compliant with the values specified.
    """
    return DataModel(
        model_name,
        [Attribute(key, type(value), True) for key, value in attribute_values.items()],
    )


class Description:
    """Implements an OEF description."""

    def __init__(
        self,
        values: Mapping[str, ATTRIBUTE_TYPES],
        data_model: Optional[DataModel] = None,
        data_model_name: str = "",
    ):
        """
        Initialize the description object.

        :param values: the values in the description.
        :param data_model: the data model (optional)
        :pram data_model_name: the data model name if a datamodel is created on the fly.
        """
        _values = deepcopy(values)
        self._values = _values
        if data_model is not None:
            self.data_model = data_model
        else:
            self.data_model = generate_data_model(data_model_name, values)
        self._check_consistency()

    @property
    def values(self) -> Dict:
        """Get the values."""
        return cast(Dict, self._values)

    def __eq__(self, other) -> bool:
        """Compare with another object."""
        return (
            isinstance(other, Description)
            and self.values == other.values
            and self.data_model == other.data_model
        )

    def __iter__(self):
        """Create an iterator."""
        return iter(self.values)

    def _check_consistency(self):
        """
        Check the consistency of the values of this description.

        If an attribute has been provided, values are checked against that. If no attribute
        schema has been provided then minimal checking is performed based on the values in the
        provided attribute_value dictionary.
        :raises AttributeInconsistencyException: if values do not meet the schema, or if no schema is present
                                               | if they have disallowed types.
        """
        # check that all required attributes in the schema are contained in the description
        required_attributes = [
            attribute.name
            for attribute in self.data_model.attributes
            if attribute.is_required
        ]
        if not all(
            attribute_name in self.values for attribute_name in required_attributes
        ):
            raise AttributeInconsistencyException("Missing required attribute.")

        # check that all values are defined in the data model
        all_attributes = [attribute.name for attribute in self.data_model.attributes]
        if not all(key in all_attributes for key in self.values.keys()):
            raise AttributeInconsistencyException(
                "Have extra attribute not in data model."
            )

        # check that each of the provided values are consistent with that specified in the data model
        for key, value in self.values.items():
            attribute = next(
                (
                    attribute
                    for attribute in self.data_model.attributes
                    if attribute.name == key
                ),
                None,
            )
            if not isinstance(value, attribute.type):
                # values does not match type in data model
                raise AttributeInconsistencyException(
                    "Attribute {} has incorrect type: {}".format(
                        attribute.name, attribute.type
                    )
                )
            if not type(value) in ALLOWED_ATTRIBUTE_TYPES:
                # value type matches data model, but it is not an allowed type
                raise AttributeInconsistencyException(
                    "Attribute {} has unallowed type: {}. Allowed types: {}".format(
                        attribute.name, type(value), ALLOWED_ATTRIBUTE_TYPES,
                    )
                )

    @classmethod
    def encode(
        cls, description_protobuf_object, description_object: "Description"
    ) -> None:
        """
        Encode an instance of this class into the protocol buffer object.

        The protocol buffer object in the description_protobuf_object argument must be matched with the instance of this class in the 'description_object' argument.

        :param description_protobuf_object: the protocol buffer object whose type corresponds with this class.
        :param description_object: an instance of this class to be encoded in the protocol buffer object.
        :return: None
        """
        description_from_message_bytes = pickle.dumps(description_object)  # nosec
        description_protobuf_object.description = description_from_message_bytes

    @classmethod
    def decode(cls, description_protobuf_object) -> "Description":
        """
        Decode a protocol buffer object that corresponds with this class into an instance of this class.

        A new instance of this class must be created that matches the protocol buffer object in the 'description_protobuf_object' argument.

        :param description_protobuf_object: the protocol buffer object whose type corresponds with this class.
        :return: A new instance of this class that matches the protocol buffer object in the 'description_protobuf_object' argument.
        """
        service_description = pickle.loads(  # nosec
            description_protobuf_object.description
        )
        return service_description


class ConstraintTypes(Enum):
    """Types of constraint."""

    EQUAL = "=="
    NOT_EQUAL = "!="
    LESS_THAN = "<"
    LESS_THAN_EQ = "<="
    GREATER_THAN = ">"
    GREATER_THAN_EQ = ">="
    WITHIN = "within"
    IN = "in"
    NOT_IN = "not_in"
    DISTANCE = "distance"

    def __str__(self):  # pragma: nocover
        """Get the string representation."""
        return str(self.value)


class ConstraintType:
    """
    Type of constraint.

    Used with the Constraint class, this class allows to specify constraint over attributes.

    Examples:
        Equal to three
        >>> equal_3 = ConstraintType(ConstraintTypes.EQUAL, 3)

    You can also specify a type of constraint by using its string representation, e.g.:
        >>> equal_3 = ConstraintType("==", 3)
        >>> not_equal_london = ConstraintType("!=", "London")
        >>> less_than_pi = ConstraintType("<", 3.14)
        >>> within_range = ConstraintType("within", (-10.0, 10.0))
        >>> in_a_set = ConstraintType("in", [1, 2, 3])
        >>> not_in_a_set = ConstraintType("not_in", {"C", "Java", "Python"})

    """

    def __init__(self, type_: Union[ConstraintTypes, str], value: Any):
        """
        Initialize a constraint type.

        :param type: the type of the constraint.
                   | Either an instance of the ConstraintTypes enum,
                   | or a string representation associated with the type.
        :param value: the value that defines the constraint.
        :raises ValueError: if the type of the constraint is not
        """
        self.type = ConstraintTypes(type_)
        self.value = value
        enforce(self.check_validity(), "ConstraintType initialization inconsistent.")

    def check_validity(self):
        """
        Check the validity of the input provided.

        :return: None
        :raises ValueError: if the value is not valid wrt the constraint type.
        """
        try:
            if self.type == ConstraintTypes.EQUAL:
                enforce(
                    isinstance(self.value, (int, float, str, bool)),
                    f"Expected one of type in (int, float, str, bool), got {self.value}",
                )
            elif self.type == ConstraintTypes.NOT_EQUAL:
                enforce(
                    isinstance(self.value, (int, float, str, bool)),
                    f"Expected one of type in (int, float, str, bool), got {self.value}",
                )
            elif self.type == ConstraintTypes.LESS_THAN:
                enforce(
                    isinstance(self.value, (int, float, str)),
                    f"Expected one of type in (int, float, str), got {self.value}",
                )
            elif self.type == ConstraintTypes.LESS_THAN_EQ:
                enforce(
                    isinstance(self.value, (int, float, str)),
                    f"Expected one of type in (int, float, str), got {self.value}",
                )
            elif self.type == ConstraintTypes.GREATER_THAN:
                enforce(
                    isinstance(self.value, (int, float, str)),
                    f"Expected one of type in (int, float, str), got {self.value}",
                )
            elif self.type == ConstraintTypes.GREATER_THAN_EQ:
                enforce(
                    isinstance(self.value, (int, float, str)),
                    f"Expected one of type in (int, float, str), got {self.value}",
                )
            elif self.type == ConstraintTypes.WITHIN:
                enforce(
                    isinstance(self.value, (list, tuple)),
                    f"Expected one of type in (list, tuple), got {self.value}",
                )
                enforce(
                    len(self.value) == 2, f"Expected length=2, got {len(self.value)}"
                )
                enforce(
                    isinstance(self.value[0], type(self.value[1])), "Invalid types."
                )
                enforce(
                    isinstance(self.value[1], type(self.value[0])), "Invalid types."
                )
            elif self.type == ConstraintTypes.IN:
                enforce(
                    isinstance(self.value, (list, tuple, set)),
                    f"Expected one of type in (list, tuple, set), got {self.value}",
                )
                if len(self.value) > 0:
                    _type = type(next(iter(self.value)))
                    enforce(
                        all(isinstance(obj, _type) for obj in self.value),
                        "Invalid types.",
                    )
            elif self.type == ConstraintTypes.NOT_IN:
                enforce(
                    isinstance(self.value, (list, tuple, set)),
                    f"Expected one of type in (list, tuple, set), got {self.value}",
                )
                if len(self.value) > 0:
                    _type = type(next(iter(self.value)))
                    enforce(
                        all(isinstance(obj, _type) for obj in self.value),
                        "Invalid types.",
                    )
            elif self.type == ConstraintTypes.DISTANCE:
                enforce(
                    isinstance(self.value, (list, tuple)),
                    f"Expected one of type in (list, tuple), got {self.value}",
                )
                enforce(
                    len(self.value) == 2, f"Expected length=2, got {len(self.value)}"
                )
                enforce(
                    isinstance(self.value[0], Location),
                    "Invalid type, expected Location.",
                )
                enforce(
                    isinstance(self.value[1], float), "Invalid type, expected Location."
                )
            else:  # pragma: nocover
                raise ValueError("Type not recognized.")
        except (ValueError):
            return False

        return True

    def is_valid(self, attribute: Attribute) -> bool:
        """
        Check if the constraint type is valid wrt a given attribute.

        A constraint type is valid wrt an attribute if the
        type of its operand(s) is the same of the attribute type.

        >>> attribute = Attribute("year", int, True)
        >>> valid_constraint_type = ConstraintType(ConstraintTypes.GREATER_THAN, 2000)
        >>> valid_constraint_type.is_valid(attribute)
        True

        >>> valid_constraint_type = ConstraintType(ConstraintTypes.WITHIN, (2000, 2001))
        >>> valid_constraint_type.is_valid(attribute)
        True

        The following constraint is invalid: the year is in a string variable,
        whereas the attribute is defined over integers.

        >>> invalid_constraint_type = ConstraintType(ConstraintTypes.GREATER_THAN, "2000")
        >>> invalid_constraint_type.is_valid(attribute)
        False

        :param attribute: the data model used to check the validity of the constraint type.
        :return: ``True`` if the constraint type is valid wrt the attribute, ``False`` otherwise.
        """
        return self.get_data_type() == attribute.type

    def get_data_type(self) -> Type[ATTRIBUTE_TYPES]:
        """
        Get the type of the data used to define the constraint type.

        For instance:
        >>> c = ConstraintType(ConstraintTypes.EQUAL, 1)
        >>> c.get_data_type()
        <class 'int'>

        """
        if isinstance(self.value, (list, tuple, set)):
            value = next(iter(self.value))
        else:
            value = self.value
        value = cast(ATTRIBUTE_TYPES, value)
        return type(value)

    def check(self, value: ATTRIBUTE_TYPES) -> bool:
        """
        Check if an attribute value satisfies the constraint.

        The implementation depends on the constraint type.

        :param value: the value to check.
        :return: True if the value satisfy the constraint, False otherwise.
        :raises ValueError: if the constraint type is not recognized.
        """
        if self.type == ConstraintTypes.EQUAL:
            return self.value == value
        if self.type == ConstraintTypes.NOT_EQUAL:
            return self.value != value
        if self.type == ConstraintTypes.LESS_THAN:
            return self.value < value
        if self.type == ConstraintTypes.LESS_THAN_EQ:
            return self.value <= value
        if self.type == ConstraintTypes.GREATER_THAN:
            return self.value > value
        if self.type == ConstraintTypes.GREATER_THAN_EQ:
            return self.value >= value
        if self.type == ConstraintTypes.WITHIN:
            low = self.value[0]
            high = self.value[1]
            return low <= value <= high
        if self.type == ConstraintTypes.IN:
            return value in self.value
        if self.type == ConstraintTypes.NOT_IN:
            return value not in self.value
<<<<<<< HEAD
        elif self.type == ConstraintTypes.DISTANCE:
            if not isinstance(value, Location):
                raise ValueError("Value must be of type Location.")
=======
        if self.type == ConstraintTypes.DISTANCE:
            assert isinstance(value, Location), "Value must be of type Location."
>>>>>>> da8ac623
            location = cast(Location, self.value[0])
            distance = self.value[1]
            return location.distance(value) <= distance
        raise ValueError("Constraint type not recognized.")  # pragma: nocover

    def __eq__(self, other):
        """Check equality with another object."""
        return (
            isinstance(other, ConstraintType)
            and self.value == other.value
            and self.type == other.type
        )


class ConstraintExpr(ABC):
    """Implementation of the constraint language to query the OEF node."""

    @abstractmethod
    def check(self, description: Description) -> bool:
        """
        Check if a description satisfies the constraint expression.

        :param description: the description to check.
        :return: True if the description satisfy the constraint expression, False otherwise.
        """

    @abstractmethod
    def is_valid(self, data_model: DataModel) -> bool:
        """
        Check whether a constraint expression is valid wrt a data model.

         Specifically, check the following conditions:
        - If all the attributes referenced by the constraints are correctly associated with the Data Model attributes.

        :param data_model: the data model used to check the validity of the constraint expression.
        :return: ``True`` if the constraint expression is valid wrt the data model, ``False`` otherwise.
        """

    def check_validity(self) -> None:  # pylint: disable=no-self-use  # pragma: nocover
        """
        Check whether a Constraint Expression satisfies some basic requirements.

        :return ``None``
        :raises ValueError: if the object does not satisfy some requirements.
        """
        return None


class And(ConstraintExpr):
    """Implementation of the 'And' constraint expression."""

    def __init__(self, constraints: List[ConstraintExpr]):
        """
        Initialize an 'And' expression.

        :param constraints: the list of constraints expression (in conjunction).
        """
        self.constraints = constraints

    def check(self, description: Description) -> bool:
        """
        Check if a value satisfies the 'And' constraint expression.

        :param description: the description to check.
        :return: True if the description satisfy the constraint expression, False otherwise.
        """
        return all(expr.check(description) for expr in self.constraints)

    def is_valid(self, data_model: DataModel) -> bool:
        """
        Check whether the constraint expression is valid wrt a data model.

        :param data_model: the data model used to check the validity of the constraint expression.
        :return: ``True`` if the constraint expression is valid wrt the data model, ``False`` otherwise.
        """
        return all(constraint.is_valid(data_model) for constraint in self.constraints)

    def check_validity(self):
        """
        Check whether the Constraint Expression satisfies some basic requirements.

        :return ``None``
        :raises ValueError: if the object does not satisfy some requirements.
        """
        if len(self.constraints) < 2:  # pragma: nocover  # TODO: do we need this check?
            raise ValueError(
                "Invalid input value for type '{}': number of "
                "subexpression must be at least 2.".format(type(self).__name__)
            )
        for constraint in self.constraints:
            constraint.check_validity()

    def __eq__(self, other):  # pragma: nocover
        """Compare with another object."""
        return isinstance(other, And) and self.constraints == other.constraints


class Or(ConstraintExpr):
    """Implementation of the 'Or' constraint expression."""

    def __init__(self, constraints: List[ConstraintExpr]):
        """
        Initialize an 'Or' expression.

        :param constraints: the list of constraints expressions (in disjunction).
        """
        self.constraints = constraints

    def check(self, description: Description) -> bool:
        """
        Check if a value satisfies the 'Or' constraint expression.

        :param description: the description to check.
        :return: True if the description satisfy the constraint expression, False otherwise.
        """
        return any(expr.check(description) for expr in self.constraints)

    def is_valid(self, data_model: DataModel) -> bool:
        """
        Check whether the constraint expression is valid wrt a data model.

        :param data_model: the data model used to check the validity of the constraint expression.
        :return: ``True`` if the constraint expression is valid wrt the data model, ``False`` otherwise.
        """
        return all(constraint.is_valid(data_model) for constraint in self.constraints)

    def check_validity(self):
        """
        Check whether the Constraint Expression satisfies some basic requirements.

        :return ``None``
        :raises ValueError: if the object does not satisfy some requirements.
        """
        if len(self.constraints) < 2:  # pragma: nocover # TODO: do we need this check?
            raise ValueError(
                "Invalid input value for type '{}': number of "
                "subexpression must be at least 2.".format(type(self).__name__)
            )
        for constraint in self.constraints:
            constraint.check_validity()

    def __eq__(self, other):  # pragma: nocover
        """Compare with another object."""
        return isinstance(other, Or) and self.constraints == other.constraints


class Not(ConstraintExpr):
    """Implementation of the 'Not' constraint expression."""

    def __init__(self, constraint: ConstraintExpr):
        """
        Initialize a 'Not' expression.

        :param constraint: the constraint expression to negate.
        """
        self.constraint = constraint

    def check(self, description: Description) -> bool:
        """
        Check if a value satisfies the 'Not' constraint expression.

        :param description: the description to check.
        :return: True if the description satisfy the constraint expression, False otherwise.
        """
        return not self.constraint.check(description)

    def is_valid(self, data_model: DataModel) -> bool:
        """
        Check whether the constraint expression is valid wrt a data model.

        :param data_model: the data model used to check the validity of the constraint expression.
        :return: ``True`` if the constraint expression is valid wrt the data model, ``False`` otherwise.
        """
        return self.constraint.is_valid(data_model)

    def __eq__(self, other):  # pragma: nocover
        """Compare with another object."""
        return isinstance(other, Not) and self.constraint == other.constraint


class Constraint(ConstraintExpr):
    """The atomic component of a constraint expression."""

    def __init__(self, attribute_name: str, constraint_type: ConstraintType):
        """
        Initialize a constraint.

        :param attribute_name: the name of the attribute to be constrained.
        :param constraint_type: the constraint type.
        """
        self.attribute_name = attribute_name
        self.constraint_type = constraint_type

    def check(self, description: Description) -> bool:
        """
        Check if a description satisfies the constraint. The implementation depends on the type of the constraint.

        :param description: the description to check.
        :return: True if the description satisfies the constraint, False otherwise.

        Examples:
            >>> attr_author = Attribute("author" , str, True, "The author of the book.")
            >>> attr_year   = Attribute("year",    int, True, "The year of publication of the book.")
            >>> attr_genre   = Attribute("genre",  str, True, "The genre of the book.")
            >>> c1 = Constraint("author", ConstraintType("==", "Stephen King"))
            >>> c2 = Constraint("year", ConstraintType(">", 1990))
            >>> c3 = Constraint("genre", ConstraintType("in", {"horror", "science_fiction"}))
            >>> book_1 = Description({"author": "Stephen King",  "year": 1991, "genre": "horror"})
            >>> book_2 = Description({"author": "George Orwell", "year": 1948, "genre": "horror"})

            The "author" attribute instantiation satisfies the constraint, so the result is True.

            >>> c1.check(book_1)
            True

            Here, the "author" does not satisfy the constraints. Hence, the result is False.

            >>> c1.check(book_2)
            False

            In this case, there is a missing field specified by the query, that is "year"
            So the result is False, even in the case it is not required by the schema:

            >>> c2.check(Description({"author": "Stephen King"}))
            False

            If the type of some attribute of the description is not correct, the result is False.
            In this case, the field "year" has a string instead of an integer:

            >>> c2.check(Description({"author": "Stephen King", "year": "1991"}))
            False

            >>> c3.check(Description({"author": "Stephen King", "genre": False}))
            False

        """
        # if the name of the attribute is not present, return false.
        name = self.attribute_name
        if name not in description.values:
            return False

        # if the type of the value is different from the type of the attribute, return false.
        value = description.values[name]
        if type(self.constraint_type.value) in {list, tuple, set} and not isinstance(
            value, type(next(iter(self.constraint_type.value)))
        ):
            return False
        if type(self.constraint_type.value) not in {
            list,
            tuple,
            set,
        } and not isinstance(value, type(self.constraint_type.value)):
            return False

        # dispatch the check to the right implementation for the concrete constraint type.
        return self.constraint_type.check(value)

    def is_valid(self, data_model: DataModel) -> bool:
        """
        Check whether the constraint expression is valid wrt a data model.

        :param data_model: the data model used to check the validity of the constraint expression.
        :return: ``True`` if the constraint expression is valid wrt the data model, ``False`` otherwise.
        """
        # if the attribute name of the constraint is not present in the data model, the constraint is not valid.
        if self.attribute_name not in data_model.attributes_by_name:
            return False

        attribute = data_model.attributes_by_name[self.attribute_name]
        return self.constraint_type.is_valid(attribute)

    def __eq__(self, other):
        """Compare with another object."""
        return (
            isinstance(other, Constraint)
            and self.attribute_name == other.attribute_name
            and self.constraint_type == other.constraint_type
        )


class Query:
    """This class lets you build a query for the OEF."""

    def __init__(
        self, constraints: List[ConstraintExpr], model: Optional[DataModel] = None
    ) -> None:
        """
        Initialize a query.

        :param constraints: a list of constraint expressions.
        :param model: the data model that the query refers to.
        """
        self.constraints = constraints
        self.model = model
        self.check_validity()

    def check(self, description: Description) -> bool:
        """
        Check if a description satisfies the constraints of the query.

        The constraints are interpreted as conjunction.

        :param description: the description to check.
        :return: True if the description satisfies all the constraints, False otherwise.
        """
        return all(c.check(description) for c in self.constraints)

    def is_valid(self, data_model: DataModel) -> bool:
        """
        Given a data model, check whether the query is valid for that data model.

        :return: ``True`` if the query is compliant with the data model, ``False`` otherwise.
        """
        if data_model is None:
            return True

        return all(c.is_valid(data_model) for c in self.constraints)

    def check_validity(self):
        """
        Check whether the` object is valid.

        :return ``None``
        :raises ValueError: if the query does not satisfy some sanity requirements.
        """
        if not isinstance(self.constraints, list):
            raise ValueError(
                "Constraints must be a list (`List[Constraint]`). Instead is of type '{}'.".format(
                    type(self.constraints).__name__
                )
            )
        if len(self.constraints) < 1:
            logger.warning(
                "DEPRECATION WARNING: "
                "Invalid input value for type '{}': empty list of constraints. The number of "
                "constraints must be at least 1.".format(type(self).__name__)
            )
        if not self.is_valid(self.model):
            raise ValueError(
                "Invalid input value for type '{}': the query is not valid "
                "for the given data model.".format(type(self).__name__)
            )

    def __eq__(self, other):
        """Compare with another object."""
        return (
            isinstance(other, Query)
            and self.constraints == other.constraints
            and self.model == other.model
        )

    @classmethod
    def encode(cls, query_protobuf_object, query_object: "Query") -> None:
        """
        Encode an instance of this class into the protocol buffer object.

        The protocol buffer object in the query_protobuf_object argument must be matched with the instance of this class in the 'query_object' argument.

        :param query_protobuf_object: the protocol buffer object whose type corresponds with this class.
        :param query_object: an instance of this class to be encoded in the protocol buffer object.
        :return: None
        """
        query_bytes = pickle.dumps(query_object)  # nosec
        query_protobuf_object.query_bytes = query_bytes

    @classmethod
    def decode(cls, query_protobuf_object) -> "Query":
        """
        Decode a protocol buffer object that corresponds with this class into an instance of this class.

        A new instance of this class must be created that matches the protocol buffer object in the 'query_protobuf_object' argument.

        :param query_protobuf_object: the protocol buffer object whose type corresponds with this class.
        :return: A new instance of this class that matches the protocol buffer object in the 'query_protobuf_object' argument.
        """
        query = pickle.loads(query_protobuf_object.query_bytes)  # nosec
        return query


def haversine(lat1: float, lon1: float, lat2: float, lon2: float) -> float:
    """
    Compute the Haversine distance between two locations (i.e. two pairs of latitude and longitude).

    :param lat1: the latitude of the first location.
    :param lon1: the longitude of the first location.
    :param lat2: the latitude of the second location.
    :param lon2: the longitude of the second location.
    :return: the Haversine distance.
    """
    lat1, lon1, lat2, lon2, = map(radians, [lat1, lon1, lat2, lon2])
    # average earth radius
    R = 6372.8
    dlat = lat2 - lat1
    dlon = lon2 - lon1
    sin_lat_squared = sin(dlat * 0.5) * sin(dlat * 0.5)
    sin_lon_squared = sin(dlon * 0.5) * sin(dlon * 0.5)
    computation = asin(sqrt(sin_lat_squared + sin_lon_squared * cos(lat1) * cos(lat2)))
    d = 2 * R * computation
    return d<|MERGE_RESOLUTION|>--- conflicted
+++ resolved
@@ -523,14 +523,9 @@
             return value in self.value
         if self.type == ConstraintTypes.NOT_IN:
             return value not in self.value
-<<<<<<< HEAD
-        elif self.type == ConstraintTypes.DISTANCE:
+        if self.type == ConstraintTypes.DISTANCE:
             if not isinstance(value, Location):
                 raise ValueError("Value must be of type Location.")
-=======
-        if self.type == ConstraintTypes.DISTANCE:
-            assert isinstance(value, Location), "Value must be of type Location."
->>>>>>> da8ac623
             location = cast(Location, self.value[0])
             distance = self.value[1]
             return location.distance(value) <= distance
