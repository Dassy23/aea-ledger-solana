# -*- coding: utf-8 -*-
# ------------------------------------------------------------------------------
#
#   Copyright 2018-2019 Fetch.AI Limited
#
#   Licensed under the Apache License, Version 2.0 (the "License");
#   you may not use this file except in compliance with the License.
#   You may obtain a copy of the License at
#
#       http://www.apache.org/licenses/LICENSE-2.0
#
#   Unless required by applicable law or agreed to in writing, software
#   distributed under the License is distributed on an "AS IS" BASIS,
#   WITHOUT WARRANTIES OR CONDITIONS OF ANY KIND, either express or implied.
#   See the License for the specific language governing permissions and
#   limitations under the License.
#
# ------------------------------------------------------------------------------

"""This module contains multiaddress class."""

from binascii import unhexlify

import base58

from ecdsa import VerifyingKey, curves, keys

import multihash  # type: ignore

from aea.helpers.multiaddr.crypto_pb2 import KeyType, PublicKey

# NOTE:
# - Reference: https://github.com/libp2p/specs/blob/master/peer-ids/peer-ids.md#keys
# - Implementation inspired from https://github.com/libp2p/py-libp2p
# - On inlining see: https://github.com/libp2p/specs/issues/138
# - Enabling inlining to be interoperable w/ the Go implementation

ENABLE_INLINING = True
MAX_INLINE_KEY_LENGTH = 42
IDENTITY_MULTIHASH_CODE = 0x00

KEY_SIZE = 32
ZERO = b"\x00"

if ENABLE_INLINING:

    class IdentityHash:
        """ Neutral hashing implementation for inline multihashing """

        _digest: bytes

        def __init__(self) -> None:
            """ Initialize IdentityHash object """
            self._digest = bytearray()

        def update(self, input_data: bytes) -> None:
            """ Update data to hash """
            self._digest += input_data

        def digest(self) -> bytes:
            """ Hash of input data """
            return self._digest

    multihash.FuncReg.register(
        IDENTITY_MULTIHASH_CODE, "identity", hash_new=IdentityHash
    )


def _pad_scalar(scalar):
    return (ZERO * (KEY_SIZE - len(scalar))) + scalar


def _pad_hex(hexed):
    """ Pad odd-length hex strings """
    return hexed if not len(hexed) & 1 else "0" + hexed


def _hex_to_bytes(hexed):
    return _pad_scalar(unhexlify(_pad_hex(hexed)))


class MultiAddr:
    """
    Protocol Labs' Multiaddress representation of a network address
    """

    def __init__(self, host: str, port: int, public_key: str):
        """
        Initialize a multiaddress

        :param host: ip host of the address
        :param host: port number of the address
        :param host: hex encoded public key. Must conform to Bitcoin EC encoding standard for Secp256k1
        """

        self._host = host
        self._port = port

        try:
            VerifyingKey._from_compressed(_hex_to_bytes(public_key), curves.SECP256k1)
        except keys.MalformedPointError as e:  # pragma: no cover
            raise Exception("Malformed public key:{}".format(str(e)))

        self._public_key = public_key
        self._peerid = self.compute_peerid(self._public_key)

    @staticmethod
    def compute_peerid(public_key: str) -> str:
        """
        Compute the peer id from a public key.

        In particular, compute the base58 representation of
        libp2p PeerID from Bitcoin EC encoded Secp256k1 public key.

        :param public_key: the public key.
        :return: the peer id.
        """
        key_protobuf = PublicKey(
            key_type=KeyType.Secp256k1, data=_hex_to_bytes(public_key)  # type: ignore
        )
        key_serialized = key_protobuf.SerializeToString()
        algo = multihash.Func.sha2_256
        if ENABLE_INLINING and len(key_serialized) <= MAX_INLINE_KEY_LENGTH:
            algo = IDENTITY_MULTIHASH_CODE
        key_mh = multihash.digest(key_serialized, algo)
        return base58.b58encode(key_mh.encode()).decode()

    @property
    def public_key(self) -> str:
        """Get the public key."""
        return self._public_key

    @property
    def peer_id(self) -> str:
        """Get the peer id."""
        return self._peerid

    def format(self) -> str:
<<<<<<< HEAD
        """Canonical representation of a multiaddress."""
        return f"/dns/{self._host}/tcp/{str(self._port)}/p2p/{self._peerid}"
=======
        """ Canonical representation of a multiaddress """
        return f"/dns/{self._host}/tcp/{self._port}/p2p/{self._peerid}"
>>>>>>> 947e0e73

    def __str__(self) -> str:
        """Default string representation of a mutliaddress."""
        return self.format()<|MERGE_RESOLUTION|>--- conflicted
+++ resolved
@@ -136,13 +136,8 @@
         return self._peerid
 
     def format(self) -> str:
-<<<<<<< HEAD
-        """Canonical representation of a multiaddress."""
-        return f"/dns/{self._host}/tcp/{str(self._port)}/p2p/{self._peerid}"
-=======
         """ Canonical representation of a multiaddress """
         return f"/dns/{self._host}/tcp/{self._port}/p2p/{self._peerid}"
->>>>>>> 947e0e73
 
     def __str__(self) -> str:
         """Default string representation of a mutliaddress."""
