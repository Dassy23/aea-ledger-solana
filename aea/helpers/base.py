--- conflicted
+++ resolved
@@ -36,7 +36,6 @@
 from functools import wraps
 from pathlib import Path
 from threading import RLock
-<<<<<<< HEAD
 from typing import (
     Any,
     Callable,
@@ -50,9 +49,6 @@
     TypeVar,
     Union,
 )
-=======
-from typing import Any, Callable, Deque, Dict, List, Optional, Set, TypeVar, Union
->>>>>>> 65067f4a
 
 from dotenv import load_dotenv
 from packaging.version import Version
@@ -592,7 +588,6 @@
         enforce(os.path.isdir(dir_path), f"{dir_path} is not a directory!")
 
 
-<<<<<<< HEAD
 def dict_to_path_value(
     data: Mapping, path: Optional[List] = None
 ) -> Iterable[Tuple[List[str], Any]]:
@@ -605,7 +600,8 @@
                 yield p, v
         else:
             yield path + [key], value
-=======
+
+
 def parse_datetime_from_str(date_string: str) -> datetime.datetime:
     """Parse datetime from string."""
     result = datetime.datetime.strptime(date_string, ISO_8601_DATE_FORMAT)
@@ -812,5 +808,4 @@
     lower_bound = Version(f"{new_major}.{new_minor_low}.0")
     upper_bound = Version(f"{new_major}.{new_minor_high}.0")
     specifier_set = f">={lower_bound}, <{upper_bound}"
-    return specifier_set
->>>>>>> 65067f4a
+    return specifier_set