--- conflicted
+++ resolved
@@ -39,25 +39,9 @@
     is_item_present,
     update_references,
 )
-<<<<<<< HEAD
 from aea.configurations.base import ComponentId, PackageId, PackageType, PublicId
+from aea.configurations.constants import CONNECTION, CONTRACT, PROTOCOL, SKILL, VENDOR
 from aea.exceptions import enforce
-=======
-from aea.configurations.base import (
-    ComponentConfiguration,
-    ComponentId,
-    ComponentType,
-    ConnectionConfig,
-    ContractConfig,
-    PackageId,
-    PackageType,
-    ProtocolConfig,
-    PublicId,
-    SkillConfig,
-)
-from aea.configurations.constants import CONNECTION, CONTRACT, PROTOCOL, SKILL, VENDOR
-from aea.configurations.loader import ConfigLoaders
->>>>>>> 42c7754a
 
 
 @click.group(invoke_without_command=True)
