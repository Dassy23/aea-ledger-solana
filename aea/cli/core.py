#!/usr/bin/env python3
# -*- coding: utf-8 -*-
# ------------------------------------------------------------------------------
#
#   Copyright 2018-2019 Fetch.AI Limited
#
#   Licensed under the Apache License, Version 2.0 (the "License");
#   you may not use this file except in compliance with the License.
#   You may obtain a copy of the License at
#
#       http://www.apache.org/licenses/LICENSE-2.0
#
#   Unless required by applicable law or agreed to in writing, software
#   distributed under the License is distributed on an "AS IS" BASIS,
#   WITHOUT WARRANTIES OR CONDITIONS OF ANY KIND, either express or implied.
#   See the License for the specific language governing permissions and
#   limitations under the License.
#
# ------------------------------------------------------------------------------

"""Core definitions for the AEA command-line tool."""

import os
import shutil
import sys
import time
from pathlib import Path
from typing import cast

import click

import aea
from aea.cli.add import add
from aea.cli.common import AgentDirectory, Context, check_aea_project, logger
from aea.cli.config import config
from aea.cli.create import create
from aea.cli.fetch import fetch
from aea.cli.fingerprint import fingerprint
from aea.cli.generate import generate
from aea.cli.init import init
from aea.cli.install import install
from aea.cli.launch import launch
from aea.cli.list import list as _list
from aea.cli.loggers import simple_verbosity_option
from aea.cli.login import login
from aea.cli.publish import publish
from aea.cli.push import push
from aea.cli.remove import remove
from aea.cli.run import _verify_or_create_private_keys, run
from aea.cli.scaffold import scaffold
from aea.cli.search import search
from aea.configurations.base import DEFAULT_AEA_CONFIG_FILE
from aea.crypto.ethereum import EthereumCrypto
from aea.crypto.fetchai import FetchAICrypto
from aea.crypto.helpers import (
    ETHEREUM_PRIVATE_KEY_FILE,
    FETCHAI_PRIVATE_KEY_FILE,
    TESTNETS,
    _try_generate_testnet_wealth,
    _validate_private_key_path,
)
from aea.crypto.ledger_apis import LedgerApis
from aea.crypto.wallet import Wallet


FUNDS_RELEASE_TIMEOUT = 10


@click.group(name="aea")
@click.version_option(aea.__version__, prog_name="aea")
@simple_verbosity_option(logger, default="INFO")
@click.option(
    "--skip-consistency-check",
    "skip_consistency_check",
    is_flag=True,
    required=False,
    default=False,
    help="Skip consistency check.",
)
@click.pass_context
def cli(click_context, skip_consistency_check: bool) -> None:
    """Command-line tool for setting up an Autonomous Economic Agent."""
<<<<<<< HEAD
    click_context.obj = Context(cwd=".")
    click_context.obj.set_config("skip_consistency_check", skip_consistency_check)
=======
    verbosity_option = ctx.meta.pop("verbosity")
    ctx.obj = Context(cwd=".", verbosity=verbosity_option)
>>>>>>> 65708fae


@cli.command()
@click.argument(
    "agent_name", type=AgentDirectory(), required=True,
)
@click.pass_context
def delete(click_context, agent_name):
    """Delete an agent."""
    click.echo("Deleting AEA project directory './{}'...".format(agent_name))

    # delete the agent's directory
    try:
        shutil.rmtree(agent_name, ignore_errors=False)
    except OSError:
        logger.error(
            "An error occurred while deleting the agent directory. Aborting..."
        )
        sys.exit(1)


@cli.command()
@click.pass_context
@check_aea_project
def freeze(click_context):
    """Get the dependencies."""
    ctx = cast(Context, click_context.obj)
    for dependency_name, dependency_data in sorted(
        ctx.get_dependencies().items(), key=lambda x: x[0]
    ):
        print(dependency_name + dependency_data.get("version", ""))


@cli.command()
@click.option("-p", "--port", default=8080)
@click.pass_context
def gui(click_context, port):
    """Run the CLI GUI."""
    import aea.cli_gui  # pragma: no cover

    click.echo("Running the GUI.....(press Ctrl+C to exit)")  # pragma: no cover
    aea.cli_gui.run(port)  # pragma: no cover


@cli.command()
@click.argument(
    "type_",
    metavar="TYPE",
    type=click.Choice([FetchAICrypto.identifier, EthereumCrypto.identifier, "all"]),
    required=True,
)
@click.pass_context
def generate_key(click_context, type_):
    """Generate private keys."""

    def _can_write(path) -> bool:
        if Path(path).exists():
            value = click.confirm(
                "The file {} already exists. Do you want to overwrite it?".format(path),
                default=False,
            )
            return value
        else:
            return True

    if type_ in (FetchAICrypto.identifier, "all"):
        if _can_write(FETCHAI_PRIVATE_KEY_FILE):
            FetchAICrypto().dump(open(FETCHAI_PRIVATE_KEY_FILE, "wb"))
    if type_ in (EthereumCrypto.identifier, "all"):
        if _can_write(ETHEREUM_PRIVATE_KEY_FILE):
            EthereumCrypto().dump(open(ETHEREUM_PRIVATE_KEY_FILE, "wb"))


def _try_add_key(ctx, type_, filepath):
    try:
        ctx.agent_config.private_key_paths.create(type_, filepath)
    except ValueError as e:  # pragma: no cover
        logger.error(str(e))
        sys.exit(1)
    ctx.agent_loader.dump(
        ctx.agent_config, open(os.path.join(ctx.cwd, DEFAULT_AEA_CONFIG_FILE), "w")
    )


@cli.command()
@click.argument(
    "type_",
    metavar="TYPE",
    type=click.Choice([FetchAICrypto.identifier, EthereumCrypto.identifier]),
    required=True,
)
@click.argument(
    "file",
    metavar="FILE",
    type=click.Path(exists=True, file_okay=True, dir_okay=False, readable=True),
    required=True,
)
@click.pass_context
@check_aea_project
def add_key(click_context, type_, file):
    """Add a private key to the wallet."""
    ctx = cast(Context, click_context.obj)
    _validate_private_key_path(file, type_)
    _try_add_key(ctx, type_, file)


def _try_get_address(ctx, type_):
    private_key_paths = {
        config_pair[0]: config_pair[1]
        for config_pair in ctx.agent_config.private_key_paths.read_all()
    }
    try:
        wallet = Wallet(private_key_paths)
        address = wallet.addresses[type_]
        return address
    except ValueError as e:  # pragma: no cover
        logger.error(str(e))
        sys.exit(1)


@cli.command()
@click.argument(
    "type_",
    metavar="TYPE",
    type=click.Choice([FetchAICrypto.identifier, EthereumCrypto.identifier]),
    required=True,
)
@click.pass_context
@check_aea_project
def get_address(click_context, type_):
    """Get the address associated with the private key."""
    ctx = cast(Context, click_context.obj)
    _verify_or_create_private_keys(ctx)
    address = _try_get_address(ctx, type_)
    click.echo(address)


def _try_get_balance(agent_config, wallet, type_):
    try:
        ledger_apis = LedgerApis(
            agent_config.ledger_apis_dict, agent_config.default_ledger
        )

        address = wallet.addresses[type_]
        return ledger_apis.token_balance(type_, address)
    except (AssertionError, ValueError) as e:  # pragma: no cover
        logger.error(str(e))
        sys.exit(1)


def _try_get_wealth(ctx, type_):
    private_key_paths = {
        config_pair[0]: config_pair[1]
        for config_pair in ctx.agent_config.private_key_paths.read_all()
    }
    wallet = Wallet(private_key_paths)
    return _try_get_balance(ctx.agent_config, wallet, type_)


@cli.command()
@click.argument(
    "type_",
    metavar="TYPE",
    type=click.Choice([FetchAICrypto.identifier, EthereumCrypto.identifier]),
    required=True,
)
@click.pass_context
@check_aea_project
def get_wealth(ctx: Context, type_):
    """Get the wealth associated with the private key."""
    _verify_or_create_private_keys(ctx)
    wealth = _try_get_wealth(ctx, type_)
    click.echo(wealth)


def _wait_funds_release(agent_config, wallet, type_):
    start_balance = _try_get_balance(agent_config, wallet, type_)
    end_time = time.time() + FUNDS_RELEASE_TIMEOUT
    while time.time() < end_time:
        if start_balance != _try_get_balance(agent_config, wallet, type_):
            break  # pragma: no cover
        else:
            time.sleep(1)


def _try_generate_wealth(ctx, type_, sync):
    private_key_paths = {
        config_pair[0]: config_pair[1]
        for config_pair in ctx.agent_config.private_key_paths.read_all()
    }
    wallet = Wallet(private_key_paths)
    try:
        address = wallet.addresses[type_]
        testnet = TESTNETS[type_]
        click.echo(
            "Requesting funds for address {} on test network '{}'".format(
                address, testnet
            )
        )
        _try_generate_testnet_wealth(type_, address)
        if sync:
            _wait_funds_release(ctx.agent_config, wallet, type_)

    except (AssertionError, ValueError) as e:  # pragma: no cover
        logger.error(str(e))
        sys.exit(1)


@cli.command()
@click.argument(
    "type_",
    metavar="TYPE",
    type=click.Choice([FetchAICrypto.identifier, EthereumCrypto.identifier]),
    required=True,
)
@click.option(
    "--sync", is_flag=True, help="For waiting till the faucet has released the funds."
)
@click.pass_context
@check_aea_project
def generate_wealth(click_context, sync, type_):
    """Generate wealth for address on test network."""
    ctx = cast(Context, click_context.obj)
    _verify_or_create_private_keys(ctx)
    _try_generate_wealth(ctx, type_, sync)


cli.add_command(_list)
cli.add_command(add)
cli.add_command(create)
cli.add_command(config)
cli.add_command(fetch)
cli.add_command(fingerprint)
cli.add_command(generate)
cli.add_command(init)
cli.add_command(install)
cli.add_command(launch)
cli.add_command(login)
cli.add_command(publish)
cli.add_command(push)
cli.add_command(remove)
cli.add_command(run)
cli.add_command(scaffold)
cli.add_command(search)<|MERGE_RESOLUTION|>--- conflicted
+++ resolved
@@ -80,13 +80,9 @@
 @click.pass_context
 def cli(click_context, skip_consistency_check: bool) -> None:
     """Command-line tool for setting up an Autonomous Economic Agent."""
-<<<<<<< HEAD
-    click_context.obj = Context(cwd=".")
+    verbosity_option = click_context.meta.pop("verbosity")
+    click_context.obj = Context(cwd=".", verbosity=verbosity_option)
     click_context.obj.set_config("skip_consistency_check", skip_consistency_check)
-=======
-    verbosity_option = ctx.meta.pop("verbosity")
-    ctx.obj = Context(cwd=".", verbosity=verbosity_option)
->>>>>>> 65708fae
 
 
 @cli.command()
