--- conflicted
+++ resolved
@@ -250,13 +250,9 @@
         """
         super().__init__(public_key, oef_addr=oef_addr, oef_port=oef_port, core=core,
                          logger=lambda *x: None, logger_debug=lambda *x: None)
-<<<<<<< HEAD
         self.in_queue = None  # type: Optional[asyncio.Queue]
         self.loop = None  # type: Optional[AbstractEventLoop]
         self.mail_stats = MailStats()
-=======
-        self.in_queue = in_queue
->>>>>>> b1009175
 
     def on_message(self, msg_id: int, dialogue_id: int, origin: str, content: bytes) -> None:
         """
@@ -377,12 +373,9 @@
         :param agents: the list of agents.
         :return: None
         """
-<<<<<<< HEAD
         assert self.in_queue is not None
         assert self.loop is not None
         self.mail_stats.search_end(search_id, len(agents))
-=======
->>>>>>> b1009175
         msg = OEFMessage(oef_type=OEFMessage.Type.SEARCH_RESULT, id=search_id, agents=agents)
         msg_bytes = OEFSerializer().encode(msg)
         envelope = Envelope(to=self.public_key, sender=DEFAULT_OEF, protocol_id=OEFMessage.protocol_id, message=msg_bytes)
@@ -654,23 +647,4 @@
         """
         oef_addr = cast(str, connection_configuration.config.get("addr"))
         oef_port = cast(int, connection_configuration.config.get("port"))
-<<<<<<< HEAD
-        return OEFConnection(public_key, oef_addr, oef_port)
-=======
-        return OEFConnection(public_key, oef_addr, oef_port)
-
-
-class OEFMailBox(MailBox):
-    """The OEF mail box."""
-
-    def __init__(self, public_key: str, oef_addr: str, oef_port: int = 10000):
-        """
-        Initialize.
-
-        :param public_key: the public key of the agent.
-        :param oef_addr: the OEF IP address.
-        :param oef_port: the OEF port.
-        """
-        connection = OEFConnection(public_key, oef_addr, oef_port)
-        super().__init__(connection)
->>>>>>> b1009175
+        return OEFConnection(public_key, oef_addr, oef_port)