--- conflicted
+++ resolved
@@ -33,16 +33,12 @@
 )
 
 from aea.exceptions import AEAException
-<<<<<<< HEAD
 from aea.helpers.async_utils import (
     AsyncState,
     PeriodicCaller,
     ensure_loop,
 )
-from aea.mail.base import InBox
-=======
 from aea.multiplexer import InBox
->>>>>>> 758674ce
 from aea.skills.base import Behaviour
 
 
