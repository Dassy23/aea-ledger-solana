# -*- coding: utf-8 -*-
# ------------------------------------------------------------------------------
#
#   Copyright 2018-2019 Fetch.AI Limited
#
#   Licensed under the Apache License, Version 2.0 (the "License");
#   you may not use this file except in compliance with the License.
#   You may obtain a copy of the License at
#
#       http://www.apache.org/licenses/LICENSE-2.0
#
#   Unless required by applicable law or agreed to in writing, software
#   distributed under the License is distributed on an "AS IS" BASIS,
#   WITHOUT WARRANTIES OR CONDITIONS OF ANY KIND, either express or implied.
#   See the License for the specific language governing permissions and
#   limitations under the License.
#
# ------------------------------------------------------------------------------

"""Cosmos module wrapping the public and private key cryptography and ledger api."""

import base64
import hashlib
import json
import logging
import os
import subprocess  # nosec
import tempfile
import time
from collections import namedtuple
from pathlib import Path
from typing import Any, BinaryIO, Dict, List, Optional, Tuple

from bech32 import bech32_encode, convertbits

from ecdsa import SECP256k1, SigningKey, VerifyingKey
from ecdsa.util import sigencode_string_canonize

import requests

from aea.crypto.base import Crypto, FaucetApi, Helper, LedgerApi
from aea.exceptions import AEAEnforceError
from aea.helpers.base import try_decorator
from aea.mail.base import Address

logger = logging.getLogger(__name__)

_COSMOS = "cosmos"
TESTNET_NAME = "testnet"
DEFAULT_FAUCET_URL = "https://faucet-agent-land.prod.fetch-ai.com"
DEFAULT_ADDRESS = "https://rest-agent-land.prod.fetch-ai.com:443"
DEFAULT_CURRENCY_DENOM = "atestfet"
DEFAULT_CHAIN_ID = "agent-land"


class CosmosHelper(Helper):
    """Helper class usable as Mixin for CosmosApi or as standalone class."""

    address_prefix = _COSMOS

    @staticmethod
    def is_transaction_settled(tx_receipt: Any) -> bool:
        """
        Check whether a transaction is settled or not.

        :param tx_digest: the digest associated to the transaction.
        :return: True if the transaction has been settled, False o/w.
        """
        is_successful = False
        if tx_receipt is not None:
            # TODO: quick fix only, not sure this is reliable
            is_successful = True
        return is_successful

    @staticmethod
    def is_transaction_valid(
        tx: Any, seller: Address, client: Address, tx_nonce: str, amount: int,
    ) -> bool:
        """
        Check whether a transaction is valid or not.

        :param tx: the transaction.
        :param seller: the address of the seller.
        :param client: the address of the client.
        :param tx_nonce: the transaction nonce.
        :param amount: the amount we expect to get from the transaction.
        :return: True if the random_message is equals to tx['input']
        """
        if tx is None:
            return False  # pragma: no cover

        try:
            _tx = tx.get("tx").get("value").get("msg")[0]
            recovered_amount = int(_tx.get("value").get("amount")[0].get("amount"))
            sender = _tx.get("value").get("from_address")
            recipient = _tx.get("value").get("to_address")
            is_valid = (
                recovered_amount == amount and sender == client and recipient == seller
            )
        except (KeyError, IndexError):  # pragma: no cover
            is_valid = False
        return is_valid

    @staticmethod
    def generate_tx_nonce(seller: Address, client: Address) -> str:
        """
        Generate a unique hash to distinguish txs with the same terms.

        :param seller: the address of the seller.
        :param client: the address of the client.
        :return: return the hash in hex.
        """
        time_stamp = int(time.time())
        aggregate_hash = hashlib.sha256(
            b"".join([seller.encode(), client.encode(), time_stamp.to_bytes(32, "big")])
        )
        return aggregate_hash.hexdigest()

    @classmethod
    def get_address_from_public_key(cls, public_key: str) -> str:
        """
        Get the address from the public key.

        :param public_key: the public key
        :return: str
        """
        public_key_bytes = bytes.fromhex(public_key)
        s = hashlib.new("sha256", public_key_bytes).digest()
        r = hashlib.new("ripemd160", s).digest()
        five_bit_r = convertbits(r, 8, 5)
        if five_bit_r is None:
            raise AEAEnforceError("Unsuccessful bech32.convertbits call")
        address = bech32_encode(cls.address_prefix, five_bit_r)
        return address

    @classmethod
    def recover_message(
        cls, message: bytes, signature: str, is_deprecated_mode: bool = False
    ) -> Tuple[Address, ...]:
        """
        Recover the addresses from the hash.

        :param message: the message we expect
        :param signature: the transaction signature
        :param is_deprecated_mode: if the deprecated signing was used
        :return: the recovered addresses
        """
        signature_b64 = base64.b64decode(signature)
        verifying_keys = VerifyingKey.from_public_key_recovery(
            signature_b64, message, SECP256k1, hashfunc=hashlib.sha256,
        )
        public_keys = [
            verifying_key.to_string("compressed").hex()
            for verifying_key in verifying_keys
        ]
        addresses = [
            cls.get_address_from_public_key(public_key) for public_key in public_keys
        ]
        return tuple(addresses)

    @staticmethod
    def get_hash(message: bytes) -> str:
        """
        Get the hash of a message.

        :param message: the message to be hashed.
        :return: the hash of the message.
        """
        digest = hashlib.sha256(message).hexdigest()
        return digest


class CosmosCrypto(Crypto[SigningKey]):
    """Class wrapping the Account Generation from Ethereum ledger."""

    identifier = _COSMOS
    helper = CosmosHelper

    def __init__(self, private_key_path: Optional[str] = None):
        """
        Instantiate an ethereum crypto object.

        :param private_key_path: the private key path of the agent
        """
        super().__init__(private_key_path=private_key_path)
        self._public_key = self.entity.get_verifying_key().to_string("compressed").hex()
        self._address = self.helper.get_address_from_public_key(self.public_key)

    @property
    def private_key(self) -> str:
        """
        Return a private key.

        :return: a private key string
        """
        return self.entity.to_string().hex()

    @property
    def public_key(self) -> str:
        """
        Return a public key in hex format.

        :return: a public key string in hex format
        """
        return self._public_key

    @property
    def address(self) -> str:
        """
        Return the address for the key pair.

        :return: a display_address str
        """
        return self._address

    @classmethod
    def load_private_key_from_path(cls, file_name) -> SigningKey:
        """
        Load a private key in hex format from a file.

        :param file_name: the path to the hex file.
        :return: the Entity.
        """
        path = Path(file_name)
        with open(path, "r") as key:
            data = key.read()
            signing_key = SigningKey.from_string(bytes.fromhex(data), curve=SECP256k1)
        return signing_key

    def sign_message(self, message: bytes, is_deprecated_mode: bool = False) -> str:
        """
        Sign a message in bytes string form.

        :param message: the message to be signed
        :param is_deprecated_mode: if the deprecated signing is used
        :return: signature of the message in string form
        """
        signature_compact = self.entity.sign_deterministic(
            message, hashfunc=hashlib.sha256, sigencode=sigencode_string_canonize,
        )
        signature_base64_str = base64.b64encode(signature_compact).decode("utf-8")
        return signature_base64_str

    @staticmethod
    def format_default_transaction(
        transaction: Any, signature: str, base64_pbk: str
    ) -> Any:
        """
        Format default CosmosSDK transaction and add signature.

        :param transaction: the transaction to be formatted
        :param signature: the transaction signature
        :param base64_pbk: the base64 formatted public key

        :return: formatted transaction with signature
        """
        pushable_tx = {
            "tx": {
                "msg": transaction["msgs"],
                "fee": transaction["fee"],
                "memo": transaction["memo"],
                "signatures": [
                    {
                        "signature": signature,
                        "pub_key": {
                            "type": "tendermint/PubKeySecp256k1",
                            "value": base64_pbk,
                        },
                        "account_number": transaction["account_number"],
                        "sequence": transaction["sequence"],
                    }
                ],
            },
            "mode": "async",
        }
        return pushable_tx

    @staticmethod
    def format_wasm_transaction(
        transaction: Any, signature: str, base64_pbk: str
    ) -> Any:
        """
        Format CosmWasm transaction and add signature.

        :param transaction: the transaction to be formatted
        :param signature: the transaction signature
        :param base64_pbk: the base64 formatted public key

        :return: formatted transaction with signature
        """
        pushable_tx = {
            "type": "cosmos-sdk/StdTx",
            "value": {
                "msg": transaction["msgs"],
                "fee": transaction["fee"],
                "signatures": [
                    {
                        "pub_key": {
                            "type": "tendermint/PubKeySecp256k1",
                            "value": base64_pbk,
                        },
                        "signature": signature,
                    }
                ],
                "memo": transaction["memo"],
            },
        }
        return pushable_tx

    def sign_transaction(self, transaction: Any) -> Any:
        """
        Sign a transaction in bytes string form.

        :param transaction: the transaction to be signed
        :return: signed transaction
        """
        transaction_str = json.dumps(transaction, separators=(",", ":"), sort_keys=True)
        transaction_bytes = transaction_str.encode("utf-8")
        signed_transaction = self.sign_message(transaction_bytes)
        base64_pbk = base64.b64encode(bytes.fromhex(self.public_key)).decode("utf-8")

        if (
            "msgs" in transaction
            and len(transaction["msgs"]) == 1
            and "type" in transaction["msgs"][0]
            and "wasm" in transaction["msgs"][0]["type"]
        ):
            return self.format_wasm_transaction(
                transaction, signed_transaction, base64_pbk
            )
        return self.format_default_transaction(
            transaction, signed_transaction, base64_pbk
        )

    @classmethod
    def generate_private_key(cls) -> SigningKey:
        """Generate a key pair for cosmos network."""
        signing_key = SigningKey.generate(curve=SECP256k1)
        return signing_key

    def dump(self, fp: BinaryIO) -> None:
        """
        Serialize crypto object as binary stream to `fp` (a `.write()`-supporting file-like object).

        :param fp: the output file pointer. Must be set in binary mode (mode='wb')
        :return: None
        """
        fp.write(self.private_key.encode("utf-8"))


class _CosmosApi(LedgerApi):
    """Class to interact with the Cosmos SDK via a HTTP APIs."""

    identifier = _COSMOS

    def __init__(self, **kwargs):
        """
        Initialize the Cosmos ledger APIs.
        """
        self._api = None
        self.network_address = kwargs.pop("address", DEFAULT_ADDRESS)
        self.denom = kwargs.pop("denom", DEFAULT_CURRENCY_DENOM)
        self.chain_id = kwargs.pop("chain_id", DEFAULT_CHAIN_ID)

    @property
    def api(self) -> None:
        """Get the underlying API object."""
        return self._api

    def get_balance(self, address: Address) -> Optional[int]:
        """Get the balance of a given account."""
        balance = self._try_get_balance(address)
        return balance

    @try_decorator(
        "Encountered exception when trying get balance: {}",
        logger_method=logger.warning,
    )
    def _try_get_balance(self, address: Address) -> Optional[int]:
        """Try get the balance of a given account."""
        balance = None  # type: Optional[int]
        url = self.network_address + f"/bank/balances/{address}"
        response = requests.get(url=url)
        if response.status_code == 200:
            result = response.json()["result"]
            if len(result) == 0:
                balance = 0
            else:
                balance = int(result[0]["amount"])
        return balance

    def get_deploy_transaction(  # pylint: disable=arguments-differ
        self,
        contract_interface: Dict[str, str],
        deployer_address: Address,
        tx_fee: int = 0,
        gas: int = 80000,
        denom: Optional[str] = None,
        memo: str = "",
        chain_id: Optional[str] = None,
        **kwargs,
    ) -> Dict[str, Any]:
        """
        Create a CosmWasm bytecode deployment transaction.

        :param sender_address: the sender address of the message initiator.
        :param filename: the path to wasm bytecode file.
        :param gas: Maximum amount of gas to be used on executing command.
        :param memo: Any string comment.
        :param chain_id: the Chain ID of the CosmWasm transaction. Default is 1 (i.e. mainnet).
        :return: the unsigned CosmWasm contract deploy message
        """
        denom = denom if denom is not None else self.denom
        chain_id = chain_id if chain_id is not None else self.chain_id
        account_number, sequence = self._try_get_account_number_and_sequence(
            deployer_address
        )
        deploy_msg = {
            "type": "wasm/store-code",
            "value": {
                "sender": deployer_address,
                "wasm_byte_code": contract_interface["wasm_byte_code"],
                "source": "",
                "builder": "",
            },
        }
        tx = self._get_transaction(
            account_number,
            chain_id,
            tx_fee,
            denom,
            gas,
            memo,
            sequence,
            msg=deploy_msg,
        )
        return tx

    def get_init_transaction(
        self,
        deployer_address: Address,
        code_id: int,
        init_msg: Any,
        amount: int,
        tx_fee: int,
        gas: int = 80000,
        denom: Optional[str] = None,
        label: str = "",
        memo: str = "",
        chain_id: Optional[str] = None,
    ) -> Optional[Any]:
        """
        Create a CosmWasm InitMsg transaction.

        :param deployer_address: the deployer address of the message initiator.
        :param amount: Contract's initial funds amount
        :param code_id: the ID of contract bytecode.
        :param init_msg: the InitMsg containing parameters for contract constructor.
        :param gas: Maximum amount of gas to be used on executing command.
        :param denom: the name of the denomination of the contract funds
        :param label: the label name of the contract
        :param memo: Any string comment.
        :param chain_id: the Chain ID of the CosmWasm transaction. Default is 1 (i.e. mainnet).
        :return: the unsigned CosmWasm InitMsg
        """
        denom = denom if denom is not None else self.denom
        chain_id = chain_id if chain_id is not None else self.chain_id
        account_number, sequence = self._try_get_account_number_and_sequence(
            deployer_address
        )
        instantiate_msg = {
            "type": "wasm/instantiate",
            "value": {
                "sender": deployer_address,
                "code_id": str(code_id),
                "label": label,
                "init_msg": init_msg,
                "init_funds": [{"denom": denom, "amount": str(amount)}],
            },
        }
        tx = self._get_transaction(
            account_number,
            chain_id,
            tx_fee,
            denom,
            gas,
            memo,
            sequence,
            msg=instantiate_msg,
        )
        return tx

    def get_handle_transaction(
        self,
        sender_address: Address,
        contract_address: Address,
        handle_msg: Any,
        amount: int,
        tx_fee: int,
        denom: Optional[str] = None,
        gas: int = 80000,
        memo: str = "",
        chain_id: Optional[str] = None,
    ) -> Optional[Any]:
        """
        Create a CosmWasm HandleMsg transaction.

        :param sender_address: the sender address of the message initiator.
        :param contract_address: the address of the smart contract.
        :param handle_msg: HandleMsg in JSON format.
        :param gas: Maximum amount of gas to be used on executing command.
        :param memo: Any string comment.
        :param chain_id: the Chain ID of the CosmWasm transaction. Default is 1 (i.e. mainnet).
        :return: the unsigned CosmWasm HandleMsg
        """
        denom = denom if denom is not None else self.denom
        chain_id = chain_id if chain_id is not None else self.chain_id
        account_number, sequence = self._try_get_account_number_and_sequence(
            sender_address
        )
        execute_msg = {
            "type": "wasm/execute",
            "value": {
                "sender": sender_address,
                "contract": contract_address,
                "msg": handle_msg,
                "sent_funds": [{"amount": str(amount), "denom": denom}],
            },
        }
        tx = self._get_transaction(
            account_number,
            chain_id,
            tx_fee,
            denom,
            gas,
            memo,
            sequence,
            msg=execute_msg,
        )
        return tx

    @staticmethod
    @try_decorator(
        "Encountered exception when trying to execute wasm transaction: {}",
        logger_method=logger.warning,
    )
    def try_execute_wasm_transaction(
        tx_signed: Any, signed_tx_filename: str = "tx.signed"
    ) -> Optional[str]:
        """
        Execute a CosmWasm Transaction. QueryMsg doesn't require signing.

        :param tx_signed: the signed transaction.
        :return: the transaction digest
        """
        with tempfile.TemporaryDirectory() as tmpdirname:
            with open(os.path.join(tmpdirname, signed_tx_filename), "w") as f:
                f.write(json.dumps(tx_signed))

            command = [
                "wasmcli",
                "tx",
                "broadcast",
                os.path.join(tmpdirname, signed_tx_filename),
            ]

            stdout, _ = subprocess.Popen(  # nosec
                command, stdout=subprocess.PIPE, stderr=subprocess.STDOUT
            ).communicate()

        return stdout.decode("ascii")

    @staticmethod
    @try_decorator(
        "Encountered exception when trying to execute wasm query: {}",
        logger_method=logger.warning,
    )
    def try_execute_wasm_query(
        contract_address: Address, query_msg: Any
    ) -> Optional[str]:
        """
        Execute a CosmWasm QueryMsg. QueryMsg doesn't require signing.

        :param contract_address: the address of the smart contract.
        :param query_msg: QueryMsg in JSON format.
        :return: the message receipt
        """
        command = [
            "wasmcli",
            "query",
            "wasm",
            "contract-state",
            "smart",
            str(contract_address),
            json.dumps(query_msg),
        ]

        stdout, _ = subprocess.Popen(  # nosec
            command, stdout=subprocess.PIPE, stderr=subprocess.STDOUT
        ).communicate()

        return stdout.decode("ascii")

    def get_transfer_transaction(  # pylint: disable=arguments-differ
        self,
        sender_address: Address,
        destination_address: Address,
        amount: int,
        tx_fee: int,
        tx_nonce: str,
        denom: Optional[str] = None,
        gas: int = 80000,
        memo: str = "",
        chain_id: Optional[str] = None,
        **kwargs,
    ) -> Optional[Any]:
        """
        Submit a transfer transaction to the ledger.

        :param sender_address: the sender address of the payer.
        :param destination_address: the destination address of the payee.
        :param amount: the amount of wealth to be transferred.
        :param tx_fee: the transaction fee.
        :param tx_nonce: verifies the authenticity of the tx
        :param denom: the denomination of tx fee and amount
        :param gas: the gas used.
        :param memo: memo to include in tx.
        :param chain_id: the chain ID of the transaction.
        :return: the transfer transaction
        """
        denom = denom if denom is not None else self.denom
        chain_id = chain_id if chain_id is not None else self.chain_id
        account_number, sequence = self._try_get_account_number_and_sequence(
            sender_address
        )
        transfer_msg = {
            "type": "cosmos-sdk/MsgSend",
            "value": {
                "amount": [{"amount": str(amount), "denom": denom}],
                "from_address": sender_address,
                "to_address": destination_address,
            },
        }
        tx = self._get_transaction(
            account_number,
            chain_id,
            tx_fee,
            denom,
            gas,
            memo,
            sequence,
            msg=transfer_msg,
        )
        return tx

    @staticmethod
    def _get_transaction(
        account_number: int,
        chain_id: str,
        tx_fee: int,
        denom: str,
        gas: int,
        memo: str,
        sequence: int,
        msg: Dict[str, Any],
    ) -> Dict[str, Any]:
        """
        Get a transaction.

        :param account_number: the account number.
        :param chain_id: the chain ID of the transaction.
        :param tx_fee: the transaction fee.
        :param denom: the denomination of tx fee and amount
        :param gas: the gas used.
        :param memo: memo to include in tx.
        :param msg: the transaction msg.
        :param sequence: the sequence.
        :return: the transaction
        """
        tx = {
            "account_number": str(account_number),
            "chain_id": chain_id,
            "fee": {
                "amount": [{"amount": str(tx_fee), "denom": denom}],
                "gas": str(gas),
            },
            "memo": memo,
            "msgs": [msg],
            "sequence": str(sequence),
        }
        return tx

    @try_decorator(
        "Encountered exception when trying to get account number and sequence: {}",
        logger_method=logger.warning,
    )
    def _try_get_account_number_and_sequence(
        self, address: Address
    ) -> Optional[Tuple[int, int]]:
        """
        Try get account number and sequence for an address.

        :param address: the address
        :return: a tuple of account number and sequence
        """
        result = None  # type: Optional[Tuple[int, int]]
        url = self.network_address + f"/auth/accounts/{address}"
        response = requests.get(url=url)
        if response.status_code == 200:
            result = (
                int(response.json()["result"]["value"]["account_number"]),
                int(response.json()["result"]["value"]["sequence"]),
            )
        return result

    def send_signed_transaction(self, tx_signed: Any) -> Optional[str]:
        """
        Send a signed transaction and wait for confirmation.

        :param tx_signed: the signed transaction
        :return: tx_digest, if present
        """
        if self.is_cosmwasm_transaction(tx_signed):
            tx_digest = self.try_execute_wasm_transaction(tx_signed)
        elif self.is_transfer_transaction(tx_signed):
            tx_digest = self._try_send_signed_transaction(tx_signed)
        else:  # pragma: nocover
            logger.warning(
                "Cannot send transaction. Unknown transaction type: {}".format(
                    tx_signed
                )
            )
            tx_digest = None
        return tx_digest

    @staticmethod
    def is_cosmwasm_transaction(tx_signed: Any) -> bool:
        """Check whether it is a cosmwasm tx."""
        try:
            _type = tx_signed["value"]["msg"][0]["type"]
            result = _type in ["wasm/store-code", "wasm/instantiate", "wasm/execute"]
        except KeyError:  # pragma: nocover
            result = False
        return result

    @staticmethod
    def is_transfer_transaction(tx_signed: Any) -> bool:
        """Check whether it is a transfer tx."""
        try:
            _type = tx_signed["tx"]["msg"][0]["type"]
            result = _type in ["cosmos-sdk/MsgSend"]
        except KeyError:  # pragma: nocover
            result = False
        return result

    @try_decorator(
        "Encountered exception when trying to send tx: {}", logger_method=logger.warning
    )
    def _try_send_signed_transaction(self, tx_signed: Any) -> Optional[str]:
        """
        Try send the signed transaction.

        :param tx_signed: the signed transaction
        :return: tx_digest, if present
        """
        tx_digest = None  # type: Optional[str]
        url = self.network_address + "/txs"
        response = requests.post(url=url, json=tx_signed)
        if response.status_code == 200:
            tx_digest = response.json()["txhash"]
        return tx_digest

    def get_transaction_receipt(self, tx_digest: str) -> Optional[Any]:
        """
        Get the transaction receipt for a transaction digest.

        :param tx_digest: the digest associated to the transaction.
        :return: the tx receipt, if present
        """
        tx_receipt = self._try_get_transaction_receipt(tx_digest)
        return tx_receipt

    @try_decorator(
        "Encountered exception when trying to get transaction receipt: {}",
        logger_method=logger.warning,
    )
    def _try_get_transaction_receipt(self, tx_digest: str) -> Optional[Any]:
        """
        Try get the transaction receipt for a transaction digest.

        :param tx_digest: the digest associated to the transaction.
        :return: the tx receipt, if present
        """
        result = None  # type: Optional[Any]
        url = self.network_address + f"/txs/{tx_digest}"
        response = requests.get(url=url)
        if response.status_code == 200:
            result = response.json()
        return result

    def get_transaction(self, tx_digest: str) -> Optional[Any]:
        """
        Get the transaction for a transaction digest.

        :param tx_digest: the digest associated to the transaction.
        :return: the tx, if present
        """
        # Cosmos does not distinguis between transaction receipt and transaction
        tx_receipt = self._try_get_transaction_receipt(tx_digest)
        return tx_receipt

    def get_contract_instance(
        self, contract_interface: Dict[str, str], contract_address: Optional[str] = None
    ) -> Any:
        """
        Get the instance of a contract.

        :param contract_interface: the contract interface.
        :param contract_address: the contract address.
        :return: the contract instance
        """
        # Instance object not available for cosmwasm
        return None

    @staticmethod
    def _execute_shell_command(command: List[str]) -> List[Dict[str, str]]:
        """
        Execute command using subprocess and get result as JSON dict.

        :param command: the shell command to be executed
        :return: the stdout result converted to JSON dict
        """
        stdout, _ = subprocess.Popen(  # nosec
            command, stdout=subprocess.PIPE, stderr=subprocess.STDOUT
        ).communicate()

        return json.loads(stdout.decode("ascii"))

    def get_last_code_id(self) -> int:
        """
        Get ID of latest deployed .wasm bytecode.

        :return: code id of last deployed .wasm bytecode
        """

        command = ["wasmcli", "query", "wasm", "list-code"]
        res = self._execute_shell_command(command)

        return int(res[-1]["id"])

    def get_contract_address(self, code_id: int) -> str:
        """
        Get contract address of latest initialised contract by its ID.

        :param code_id: id of deployed CosmWasm bytecode
        :return: contract address of last initialised contract
        """

        command = ["wasmcli", "query", "wasm", "list-contract-by-code", str(code_id)]
        res = self._execute_shell_command(command)

        return res[-1]["address"]


class CosmosApi(_CosmosApi, CosmosHelper):
    """Class to interact with the Cosmos SDK via a HTTP APIs."""


class CosmWasmCLIWrapper:
    """Wrapper of the CosmWasm CLI."""


""" Equivalent to:

@dataclass
class CosmosFaucetStatus:
    tx_digest: Optional[str]
    status: str
    status_code: int
"""
CosmosFaucetStatus = namedtuple(
    "CosmosFaucetStatus", ["tx_digest", "status", "status_code"]
)


class CosmosFaucetApi(FaucetApi):
    """Cosmos testnet faucet API."""

    FAUCET_STATUS_PENDING = 1  # noqa: F841
    FAUCET_STATUS_PROCESSING = 2  # noqa: F841
    FAUCET_STATUS_COMPLETED = 20  # noqa: F841
    FAUCET_STATUS_FAILED = 21  # noqa: F841
    FAUCET_STATUS_TIMED_OUT = 22  # noqa: F841
    FAUCET_STATUS_RATE_LIMITED = 23  # noqa: F841
    FAUCET_STATUS_RATE_UNAVAILABLE = 99  # noqa: F841

    identifier = _COSMOS
    testnet_faucet_url = DEFAULT_FAUCET_URL
    testnet_name = TESTNET_NAME

    def __init__(self, poll_interval=None):
<<<<<<< HEAD
        """Initialise."""
=======
        """Initialize CosmosFaucetApi."""
>>>>>>> ab704377
        self._poll_interval = float(poll_interval or 1)

    def get_wealth(self, address: Address) -> None:
        """
        Get wealth from the faucet for the provided address.

        :param address: the address.
        :return: None
        :raises: RuntimeError of explicit faucet failures
        """
        uid = self._try_create_faucet_claim(address)
        if uid is None:
            raise RuntimeError("Unable to create faucet claim")

        while True:

            # lookup status form the claim uid
            status = self._try_check_faucet_claim(uid)
            if status is None:
                raise RuntimeError("Failed to check faucet claim status")

            # if the status is complete
            if status.status_code == self.FAUCET_STATUS_COMPLETED:
                break

            # if the status is failure
            if status.status_code > self.FAUCET_STATUS_COMPLETED:
                raise RuntimeError(f"Failed to get wealth for {address}")

            # if the status is incomplete
            time.sleep(self._poll_interval)

    @classmethod
    @try_decorator(
        "An error occured while attempting to request a faucet request:\n{}",
        logger_method=logger.error,
    )
    def _try_create_faucet_claim(cls, address: Address) -> Optional[str]:
        """
        Create a token faucet claim request

        :param address: the address to request funds
        :return: None on failure, otherwise the request uid
        """
        response = requests.post(
            url=cls._faucet_request_uri(), data={"Address": address}
        )

        uid = None
        if response.status_code == 200:
            data = response.json()
            uid = data["uid"]

            logger.info("Wealth claim generated, uid: {}".format(uid))
        else:  # pragma: no cover
            logger.warning(
                "Response: {}, Text: {}".format(response.status_code, response.text)
            )

        return uid

    @classmethod
    @try_decorator(
        "An error occured while attempting to request a faucet request:\n{}",
        logger_method=logger.error,
    )
    def _try_check_faucet_claim(cls, uid: str) -> Optional[CosmosFaucetStatus]:
        """
        Check the status of a faucet request

        :param uid: The request uid to be checked
        :return: None on failure otherwise a CosmosFaucetStatus for the specified uid
        """
        response = requests.get(cls._faucet_status_uri(uid))
        if response.status_code != 200:
            logger.warning(
                "Response: {}, Text: {}".format(response.status_code, response.text)
            )
            return None

        # parse the response
        data = response.json()
        return CosmosFaucetStatus(
            tx_digest=data.get("txDigest"),
            status=data["status"],
            status_code=data["statusCode"],
        )

    @classmethod
    def _faucet_request_uri(cls) -> str:
        """
        Generates the request URI derived from `cls.faucet_base_url`
        """
        if cls.testnet_faucet_url is None:
<<<<<<< HEAD
            raise AEAEnforceError("The faucet url is None.")
=======
            raise ValueError("Testnet faucet url not set.")
>>>>>>> ab704377
        return f"{cls.testnet_faucet_url}/claim/requests"

    @classmethod
    def _faucet_status_uri(cls, uid: str) -> str:
        """
        Generates the status URI derived from `cls.faucet_base_url`
        """
        return f"{cls._faucet_request_uri()}/{uid}"<|MERGE_RESOLUTION|>--- conflicted
+++ resolved
@@ -899,11 +899,7 @@
     testnet_name = TESTNET_NAME
 
     def __init__(self, poll_interval=None):
-<<<<<<< HEAD
-        """Initialise."""
-=======
         """Initialize CosmosFaucetApi."""
->>>>>>> ab704377
         self._poll_interval = float(poll_interval or 1)
 
     def get_wealth(self, address: Address) -> None:
@@ -998,11 +994,7 @@
         Generates the request URI derived from `cls.faucet_base_url`
         """
         if cls.testnet_faucet_url is None:
-<<<<<<< HEAD
-            raise AEAEnforceError("The faucet url is None.")
-=======
             raise ValueError("Testnet faucet url not set.")
->>>>>>> ab704377
         return f"{cls.testnet_faucet_url}/claim/requests"
 
     @classmethod
