--- conflicted
+++ resolved
@@ -1580,7 +1580,7 @@
         :return: an AEABuilder.
         """
         aea_project_path = Path(aea_project_path)
-<<<<<<< HEAD
+
         cls._try_to_load_agent_configuration_file(aea_project_path)
         if verify_or_create_keys:
             verify_or_create_private_keys(
@@ -1588,8 +1588,6 @@
             )
         builder = AEABuilder(with_default_packages=False)
 
-=======
->>>>>>> cd1231ba
         load_env_file(str(aea_project_path / DEFAULT_ENV_DOTFILE))
 
         # load to verify
