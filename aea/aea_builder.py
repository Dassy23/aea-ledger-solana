--- conflicted
+++ resolved
@@ -1249,18 +1249,14 @@
             )
 
     def _find_import_order(
-<<<<<<< HEAD
         self,
         skill_ids: List[ComponentId],
         aea_project_path: Path,
         skip_consistency_check: bool,
     ) -> List[ComponentId]:
         """Find import order for skills.
-=======
-        self, skill_ids: List[ComponentId], aea_project_path: Path
-    ) -> List[ComponentId]:
-        """Find import order for skills.        We need to handle skills separately, since skills can depend on each other.
->>>>>>> fdd4137e
+
+        We need to handle skills separately, since skills can depend on each other.
 
         That is, we need to:
         - load the skill configurations to find the import order
@@ -1296,11 +1292,7 @@
                 supports[ComponentId(ComponentType.SKILL, dependency)].add(skill_id)
 
         # find topological order (Kahn's algorithm)
-<<<<<<< HEAD
-        queue = deque()  # type: ignore
-=======
         queue: Deque[ComponentId] = deque()
->>>>>>> fdd4137e
         order = []
         queue.extend(roots)
         while len(queue) > 0:
@@ -1392,7 +1384,7 @@
                 contract_interface = json.load(interface_file)
 
             contract_registry.register(
-                id=str(configuration.public_id),
+                id_=str(configuration.public_id),
                 entry_point=f"{configuration.prefix_import_path}.contract:{configuration.class_name}",
                 contract_config=configuration,
                 contract_interface=contract_interface,
