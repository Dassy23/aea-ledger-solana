# -*- coding: utf-8 -*-
# ------------------------------------------------------------------------------
#
#   Copyright 2018-2019 Fetch.AI Limited
#
#   Licensed under the Apache License, Version 2.0 (the "License");
#   you may not use this file except in compliance with the License.
#   You may obtain a copy of the License at
#
#       http://www.apache.org/licenses/LICENSE-2.0
#
#   Unless required by applicable law or agreed to in writing, software
#   distributed under the License is distributed on an "AS IS" BASIS,
#   WITHOUT WARRANTIES OR CONDITIONS OF ANY KIND, either express or implied.
#   See the License for the specific language governing permissions and
#   limitations under the License.
#
# ------------------------------------------------------------------------------

"""This module contains the base classes for the skills."""

import inspect
import logging
import os
import queue
import re
from abc import ABC, abstractmethod
from logging import Logger
from pathlib import Path
from queue import Queue
from types import SimpleNamespace
from typing import Any, Dict, Optional, Set, cast

from aea.configurations.base import (
    BehaviourConfig,
    DEFAULT_SKILL_CONFIG_FILE,
    HandlerConfig,
    ModelConfig,
    ProtocolId,
    PublicId,
    SkillConfig,
)
from aea.configurations.loader import ConfigLoader
from aea.connections.base import ConnectionStatus
from aea.context.base import AgentContext
from aea.contracts.base import Contract
from aea.crypto.ledger_apis import LedgerApis
from aea.decision_maker.base import GoalPursuitReadiness, OwnershipState, Preferences
from aea.helpers.base import (
    add_agent_component_module_to_sys_modules,
    load_agent_component_package,
    load_module,
)
from aea.mail.base import Address, OutBox
from aea.protocols.base import Message
from aea.skills.tasks import TaskManager

logger = logging.getLogger(__name__)


class SkillContext:
    """This class implements the context of a skill."""

    def __init__(self, agent_context: AgentContext):
        """
        Initialize a skill context.

        :param agent_context: the agent's context
        """
        self._agent_context = agent_context
        self._in_queue = Queue()  # type: Queue
        self._skill = None  # type: Optional[Skill]

        self._is_active = True  # type: bool
        self._new_behaviours_queue = queue.Queue()  # type: Queue
        self._logger = None  # type: Optional[Logger]

    @property
    def shared_state(self) -> Dict[str, Any]:
        """Get the shared state dictionary."""
        return self._agent_context.shared_state

    @property
    def agent_name(self) -> str:
        """Get agent name."""
        return self._agent_context.agent_name

    @property
    def skill_id(self):
        """Get the skill id of the skill context."""
        return self._skill.config.public_id

    @property
    def is_active(self):
        """Get the status of the skill (active/not active)."""
        return self._is_active

    @is_active.setter
    def is_active(self, value: bool):
        """Set the status of the skill (active/not active)."""
        self._is_active = value
        logger.debug(
            "New status of skill {}: is_active={}".format(
                self.skill_id, self._is_active
            )
        )

    @property
    def new_behaviours(self) -> Queue:
        """
        The queue for the new behaviours.

        This queue can be used to send messages to the framework
        to request the registration of a behaviour.

        :return the queue of new behaviours.
        """
        return self._new_behaviours_queue

    @property
    def agent_addresses(self) -> Dict[str, str]:
        """Get addresses."""
        return self._agent_context.addresses

    @property
    def agent_address(self) -> str:
        """Get address."""
        return self._agent_context.address

    @property
    def connection_status(self) -> ConnectionStatus:
        """Get connection status."""
        return self._agent_context.connection_status

    @property
    def outbox(self) -> OutBox:
        """Get outbox."""
        return self._agent_context.outbox

    @property
    def message_in_queue(self) -> Queue:
        """Get message in queue."""
        return self._in_queue

    @property
    def decision_maker_message_queue(self) -> Queue:
        """Get message queue of decision maker."""
        return self._agent_context.decision_maker_message_queue

    @property
    def agent_ownership_state(self) -> OwnershipState:
        """Get ownership state."""
        return self._agent_context.ownership_state

    @property
    def agent_preferences(self) -> Preferences:
        """Get preferences."""
        return self._agent_context.preferences

    @property
    def agent_goal_pursuit_readiness(self) -> GoalPursuitReadiness:
        """Get the goal pursuit readiness."""
        return self._agent_context.goal_pursuit_readiness

    @property
    def task_manager(self) -> TaskManager:
        """Get behaviours of the skill."""
        assert self._skill is not None, "Skill not initialized."
        return self._agent_context.task_manager

    @property
    def ledger_apis(self) -> LedgerApis:
        """Get ledger APIs."""
        return self._agent_context.ledger_apis

    @property
    def search_service_address(self) -> Address:
        """Get the address of the search service."""
        return self._agent_context.search_service_address

    @property
    def handlers(self) -> SimpleNamespace:
        """Get handlers of the skill."""
        assert self._skill is not None, "Skill not initialized."
        return SimpleNamespace(**self._skill.handlers)

    @property
    def behaviours(self) -> SimpleNamespace:
        """Get behaviours of the skill."""
        assert self._skill is not None, "Skill not initialized."
        return SimpleNamespace(**self._skill.behaviours)

    @property
    def contracts(self) -> SimpleNamespace:
        """Get contracts the skill has access to."""
        assert self._skill is not None, "Skill not initialized."
        return SimpleNamespace(**self._skill.contracts)

    @property
    def logger(self) -> Logger:
        """Get the logger."""
        assert self._logger is not None, "Logger not set."
        return self._logger

    def __getattr__(self, item) -> Any:
        """Get attribute."""
        return super().__getattribute__(item)  # pragma: no cover


class SkillComponent(ABC):
    """This class defines an abstract interface for skill component classes."""

    def __init__(self, **kwargs):
        """
        Initialize a behaviour.

        :param skill_context: the skill context
        :param kwargs: keyword arguments
        """
        try:
            self._context = kwargs.pop("skill_context")  # type: SkillContext
            assert self._context is not None
        except Exception:
            raise ValueError("Skill context not provided.")

        try:
            self._name = kwargs.pop("name")
            assert self._name is not None
        except Exception:
            raise ValueError("Missing name of skill component.")

        self._config = kwargs

    @property
    def name(self) -> str:
        """Get the name of the skill component."""
        return self._name

    @property
    def context(self) -> SkillContext:
        """Get the context of the behaviour."""
        return self._context

    @property
    def skill_id(self) -> PublicId:
        """Get the skill id of the skill component."""
        return self.context.skill_id

    @property
    def config(self) -> Dict[Any, Any]:
        """Get the config of the behaviour."""
        return self._config

    @abstractmethod
    def setup(self) -> None:
        """
        Implement the behaviour setup.

        :return: None
        """

    @abstractmethod
    def teardown(self) -> None:
        """
        Implement the behaviour teardown.

        :return: None
        """

    @classmethod
    @abstractmethod
    def parse_module(
        cls, path: str, configs: Dict[str, Any], skill_context: SkillContext
    ):
        """Parse the component module."""


class Behaviour(SkillComponent):
    """This class implements an abstract behaviour."""

    def __init__(self, **kwargs):
        """Initialize a behaviour."""
        super().__init__(**kwargs)

    @abstractmethod
    def act(self) -> None:
        """
        Implement the behaviour.

        :return: None
        """

    def is_done(self) -> bool:
        """Return True if the behaviour is terminated, False otherwise."""
        return False

    def act_wrapper(self) -> None:
        """Wrap the call of the action. This method must be called only by the framework."""
        self.act()

    @classmethod
    def parse_module(
        cls,
        path: str,
        behaviour_configs: Dict[str, BehaviourConfig],
        skill_context: SkillContext,
    ) -> Dict[str, "Behaviour"]:
        """
        Parse the behaviours module.

        :param path: path to the Python module containing the Behaviour classes.
        :param behaviour_configs: a list of behaviour configurations.
        :param skill_context: the skill context
        :return: a list of Behaviour.
        """
        behaviours = {}  # type: Dict[str, "Behaviour"]
        if behaviour_configs == {}:
            return behaviours
        behaviour_module = load_module("behaviours", Path(path))
        classes = inspect.getmembers(behaviour_module, inspect.isclass)
        behaviours_classes = list(
            filter(
                lambda x: re.match("\\w+Behaviour", x[0])
                and not str.startswith(x[1].__module__, "aea."),
                classes,
            )
        )

        name_to_class = dict(behaviours_classes)
        _print_warning_message_for_non_declared_skill_components(
            set(name_to_class.keys()),
            set(
                [
                    behaviour_config.class_name
                    for behaviour_config in behaviour_configs.values()
                ]
            ),
            "behaviours",
            path,
        )

        for behaviour_id, behaviour_config in behaviour_configs.items():
            behaviour_class_name = cast(str, behaviour_config.class_name)
            logger.debug("Processing behaviour {}".format(behaviour_class_name))
            assert (
                behaviour_id.isidentifier()
            ), "'{}' is not a valid identifier.".format(behaviour_id)
            behaviour_class = name_to_class.get(behaviour_class_name, None)
            if behaviour_class is None:
                logger.warning(
                    "Behaviour '{}' cannot be found.".format(behaviour_class_name)
                )
            else:
                args = behaviour_config.args
                assert (
                    "skill_context" not in args.keys()
                ), "'skill_context' is a reserved key. Please rename your arguments!"
                args["skill_context"] = skill_context
                args["name"] = behaviour_id
                behaviour = behaviour_class(**args)
                behaviours[behaviour_id] = behaviour

        return behaviours


class Handler(SkillComponent):
    """This class implements an abstract behaviour."""

    SUPPORTED_PROTOCOL = None  # type: Optional[ProtocolId]

    def __init__(self, **kwargs):
        """Initialize a handler object."""
        super().__init__(**kwargs)

    @abstractmethod
    def handle(self, message: Message) -> None:
        """
        Implement the reaction to a message.

        :param message: the message
        :return: None
        """

    @classmethod
    def parse_module(
        cls,
        path: str,
        handler_configs: Dict[str, HandlerConfig],
        skill_context: SkillContext,
    ) -> Dict[str, "Handler"]:
        """
        Parse the handler module.

        :param path: path to the Python module containing the Handler class.
        :param handler_configs: the list of handler configurations.
        :param skill_context: the skill context
        :return: an handler, or None if the parsing fails.
        """
        handlers = {}  # type: Dict[str, "Handler"]
        if handler_configs == {}:
            return handlers
        handler_module = load_module("handlers", Path(path))
        classes = inspect.getmembers(handler_module, inspect.isclass)
        handler_classes = list(
            filter(
                lambda x: re.match("\\w+Handler", x[0])
                and not str.startswith(x[1].__module__, "aea."),
                classes,
            )
        )

        name_to_class = dict(handler_classes)
        _print_warning_message_for_non_declared_skill_components(
            set(name_to_class.keys()),
            set(
                [
                    handler_config.class_name
                    for handler_config in handler_configs.values()
                ]
            ),
            "handlers",
            path,
        )
        for handler_id, handler_config in handler_configs.items():
            handler_class_name = cast(str, handler_config.class_name)
            logger.debug("Processing handler {}".format(handler_class_name))
            assert handler_id.isidentifier(), "'{}' is not a valid identifier.".format(
                handler_id
            )
            handler_class = name_to_class.get(handler_class_name, None)
            if handler_class is None:
                logger.warning(
                    "Handler '{}' cannot be found.".format(handler_class_name)
                )
            else:
                args = handler_config.args
                assert (
                    "skill_context" not in args.keys()
                ), "'skill_context' is a reserved key. Please rename your arguments!"
                args["skill_context"] = skill_context
                args["name"] = handler_id
                handler = handler_class(**args)
                handlers[handler_id] = handler

        return handlers


class Model(SkillComponent):
    """This class implements an abstract model."""

    def __init__(self, **kwargs):
        """
        Initialize a model.

        :param kwargs: keyword arguments.
        """
        super().__init__(**kwargs)

    def setup(self) -> None:
        """Set the class up."""

    def teardown(self) -> None:
        """Tear the class down."""

    @classmethod
    def parse_module(
        cls,
        path: str,
        model_configs: Dict[str, ModelConfig],
        skill_context: SkillContext,
    ) -> Dict[str, "Model"]:
        """
        Parse the tasks module.

        :param path: path to the Python skill module.
        :param model_configs: a list of model configurations.
        :param skill_context: the skill context
        :return: a list of Model.
        """
        instances = {}  # type: Dict[str, "Model"]
        if model_configs == {}:
            return instances
        models = []

        model_names = set(config.class_name for _, config in model_configs.items())

        # get all Python modules except the standard ones
        ignore_regex = "|".join(["handlers.py", "behaviours.py", "tasks.py", "__.*"])
        all_python_modules = Path(path).glob("*.py")
        module_paths = set(
            map(
                str,
                filter(
                    lambda x: not re.match(ignore_regex, x.name), all_python_modules
                ),
            )
        )

        for module_path in module_paths:
            logger.debug("Trying to load module {}".format(module_path))
            module_name = module_path.replace(".py", "")
            model_module = load_module(module_name, Path(module_path))
            classes = inspect.getmembers(model_module, inspect.isclass)
            filtered_classes = list(
                filter(
                    lambda x: any(re.match(shared, x[0]) for shared in model_names)
                    and Model in inspect.getmro(x[1])
                    and not str.startswith(x[1].__module__, "aea."),
                    classes,
                )
            )
            models.extend(filtered_classes)

        name_to_class = dict(models)
        _print_warning_message_for_non_declared_skill_components(
            set(name_to_class.keys()),
            set([model_config.class_name for model_config in model_configs.values()]),
            "models",
            path,
        )
        for model_id, model_config in model_configs.items():
            model_class_name = model_config.class_name
            logger.debug(
                "Processing model id={}, class={}".format(model_id, model_class_name)
            )
            assert model_id.isidentifier(), "'{}' is not a valid identifier.".format(
                model_id
            )
            model = name_to_class.get(model_class_name, None)
            if model is None:
                logger.warning("Model '{}' cannot be found.".format(model_class_name))
            else:
                args = model_config.args
                assert (
                    "skill_context" not in args.keys()
                ), "'skill_context' is a reserved key. Please rename your arguments!"
                args["skill_context"] = skill_context
                args["name"] = model_id
                model_instance = model(**args)
                instances[model_id] = model_instance
                setattr(skill_context, model_id, model_instance)
        return instances


class Skill:
    """This class implements a skill."""

    def __init__(
        self,
        config: SkillConfig,
        skill_context: SkillContext,
        handlers: Optional[Dict[str, Handler]] = None,
        behaviours: Optional[Dict[str, Behaviour]] = None,
        models: Optional[Dict[str, Model]] = None,
    ):
        """
        Initialize a skill.

        :param config: the skill configuration.
        :param handlers: the list of handlers to handle incoming envelopes.
        :param behaviours: the list of behaviours that defines the proactive component of the agent.
        :param models: the list of models shared across tasks, behaviours and
        """
        self.config = config
        self.skill_context = skill_context
        self.handlers = handlers if handlers is not None else {}
        self.behaviours = behaviours if behaviours is not None else {}
        self.models = models if models is not None else {}
<<<<<<< HEAD
        self._contracts = {}  # type: Dict[str, Contract]

    @property
    def contracts(self) -> Dict[str, Contract]:
        """Get the contracts associated with the skill."""
        return self._contracts

    def inject_contracts(self, contracts: Dict[str, Contract]) -> None:
        """Add the contracts to the skill."""
        self._contracts = contracts
=======
        self.skill_context._skill = self
>>>>>>> 65708fae

    @classmethod
    def from_dir(cls, directory: str, agent_context: AgentContext) -> "Skill":
        """
        Load a skill from a directory.

        :param directory: the skill directory.
        :param agent_context: the agent's context
        :return: the Skill object.
        :raises Exception: if the parsing failed.
        """
        # check if there is the config file. If not, then return None.
        skill_loader = ConfigLoader("skill-config_schema.json", SkillConfig)
        skill_config = skill_loader.load(
            open(os.path.join(directory, DEFAULT_SKILL_CONFIG_FILE))
        )
        skill_module = load_agent_component_package(
            "skill", skill_config.name, skill_config.author, Path(directory)
        )
        add_agent_component_module_to_sys_modules(
            "skill", skill_config.name, skill_config.author, skill_module
        )
        loader_contents = [path.name for path in Path(directory).iterdir()]
        skills_packages = list(filter(lambda x: not x.startswith("__"), loader_contents))  # type: ignore
        logger.debug(
            "Processing the following skill package: {}".format(skills_packages)
        )

        skill_context = SkillContext(agent_context)
        # set the logger of the skill context.
        logger_name = "aea.{}.skills.{}.{}".format(
            agent_context.agent_name, skill_config.author, skill_config.name
        )
        skill_context._logger = logging.getLogger(logger_name)

        handlers_by_id = dict(skill_config.handlers.read_all())
        handlers = Handler.parse_module(
            os.path.join(directory, "handlers.py"), handlers_by_id, skill_context
        )

        behaviours_by_id = dict(skill_config.behaviours.read_all())
        behaviours = Behaviour.parse_module(
            os.path.join(directory, "behaviours.py"), behaviours_by_id, skill_context,
        )

        models_by_id = dict(skill_config.models.read_all())
        model_instances = Model.parse_module(directory, models_by_id, skill_context)

        skill = Skill(
            skill_config, skill_context, handlers, behaviours, model_instances
        )
        # skill_context._skill = skill

        return skill


def _print_warning_message_for_non_declared_skill_components(
    classes: Set[str], config_components: Set[str], item_type, skill_path
):
    """Print a warning message if a skill component is not declared in the config files."""
    for class_name in classes.difference(config_components):
        logger.warning(
            "Class {} of type {} found but not declared in the configuration file {}.".format(
                class_name, item_type, skill_path
            )
        )<|MERGE_RESOLUTION|>--- conflicted
+++ resolved
@@ -566,8 +566,8 @@
         self.handlers = handlers if handlers is not None else {}
         self.behaviours = behaviours if behaviours is not None else {}
         self.models = models if models is not None else {}
-<<<<<<< HEAD
         self._contracts = {}  # type: Dict[str, Contract]
+        self.skill_context._skill = self
 
     @property
     def contracts(self) -> Dict[str, Contract]:
@@ -577,9 +577,6 @@
     def inject_contracts(self, contracts: Dict[str, Contract]) -> None:
         """Add the contracts to the skill."""
         self._contracts = contracts
-=======
-        self.skill_context._skill = self
->>>>>>> 65708fae
 
     @classmethod
     def from_dir(cls, directory: str, agent_context: AgentContext) -> "Skill":
