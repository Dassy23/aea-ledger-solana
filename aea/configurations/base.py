--- conflicted
+++ resolved
@@ -804,11 +804,6 @@
             license=cast(str, obj.get("license")),
             description=cast(str, obj.get("description", "")),
         )
-<<<<<<< HEAD
-        for performative, speech_act_content in obj.get("speech_acts", {}).items():  # type: ignore
-            speech_act_content_config = SpeechActContentConfig.from_json(speech_act_content)
-            protocol_specification.speech_acts.create(performative, speech_act_content_config)
-=======
         for speech_act, speech_act_content in obj.get("speech_acts", {}).items():  # type: ignore
             speech_act_content_config = SpeechActContentConfig.from_json(
                 speech_act_content
@@ -816,7 +811,6 @@
             protocol_specification.speech_acts.create(
                 speech_act, speech_act_content_config
             )
->>>>>>> a9d9b8a4
         protocol_specification._check_consistency()
         return protocol_specification
 
@@ -824,28 +818,20 @@
         """Validate the correctness of the speech_acts."""
         if len(self.speech_acts.read_all()) == 0:
             raise ProtocolSpecificationParseError(
-<<<<<<< HEAD
-                "There should be at least one performative defined in the speech_acts.")
-        content_dict = {}
-=======
                 "There should be at least one performative defined in the speech_acts."
             )
->>>>>>> a9d9b8a4
+        content_dict = {}
         for performative, speech_act_content_config in self.speech_acts.read_all():
             if type(performative) is not str:
                 raise ProtocolSpecificationParseError(
                     "A 'performative' is not specified as a string."
                 )
             if performative == "":
-<<<<<<< HEAD
-                raise ProtocolSpecificationParseError("A 'performative' cannot be an empty string.")
+                raise ProtocolSpecificationParseError(
+                    "A 'performative' cannot be an empty string."
+                )
             for content_name, content_type in speech_act_content_config.args.items():
                 if content_name in content_dict.keys():
                     if content_type != content_dict[content_name]:
                         raise ProtocolSpecificationParseError("The content \'{}\' appears more than once with different types in speech_acts.".format(content_name))
-                content_dict[content_name] = content_type
-=======
-                raise ProtocolSpecificationParseError(
-                    "A 'performative' cannot be an empty string."
-                )
->>>>>>> a9d9b8a4
+                content_dict[content_name] = content_type