--- conflicted
+++ resolved
@@ -25,12 +25,7 @@
 
 import pytest
 
-<<<<<<< HEAD
-=======
 from aea.common import Address
-from aea.helpers.dialogue.base import Dialogue as BaseDialogue
-from aea.helpers.dialogue.base import DialogueLabel
->>>>>>> 5096b2a8
 from aea.helpers.search.models import Constraint, ConstraintType, Description, Query
 from aea.mail.base import Envelope
 from aea.protocols.base import Message
