# -*- coding: utf-8 -*-
# ------------------------------------------------------------------------------
#
#   Copyright 2018-2019 Fetch.AI Limited
#
#   Licensed under the Apache License, Version 2.0 (the "License");
#   you may not use this file except in compliance with the License.
#   You may obtain a copy of the License at
#
#       http://www.apache.org/licenses/LICENSE-2.0
#
#   Unless required by applicable law or agreed to in writing, software
#   distributed under the License is distributed on an "AS IS" BASIS,
#   WITHOUT WARRANTIES OR CONDITIONS OF ANY KIND, either express or implied.
#   See the License for the specific language governing permissions and
#   limitations under the License.
#
# ------------------------------------------------------------------------------

"""This test module contains the integration test for the generic buyer and seller skills."""

import os
import signal
import time

from aea.crypto.fetchai import FETCHAI as FETCHAI_NAME
from aea.test_tools.decorators import skip_test_ci
from aea.test_tools.generic import force_set_config
from aea.test_tools.test_cases import AEAWithOefTestCase


class TestGenericSkills(AEAWithOefTestCase):
    """Test that generic skills work."""

    @skip_test_ci
    def test_generic(self, pytestconfig):
        """Run the generic skills sequence."""
        self.initialize_aea()

        seller_aea_name = "my_generic_seller"
        buyer_aea_name = "my_generic_buyer"
        self.create_agents(seller_aea_name, buyer_aea_name)

        setting_path = "agent.ledger_apis"
        ledger_apis = {FETCHAI_NAME: {"network": "testnet"}}

        # prepare seller agent
        seller_aea_dir_path = os.path.join(self.t, seller_aea_name)
        os.chdir(seller_aea_dir_path)

        force_set_config(setting_path, ledger_apis)
        self.add_item("connection", "fetchai/oef:0.2.0")
        self.set_config("agent.default_connection", "fetchai/oef:0.2.0")
<<<<<<< HEAD
        self.add_item("skill", "fetchai/generic_seller:0.1.0")
=======
        self.add_item("skill", "fetchai/generic_seller:0.2.0")
>>>>>>> d6cac147
        self.run_install()

        # prepare buyer agent
        buyer_aea_dir_path = os.path.join(self.t, buyer_aea_name)
        os.chdir(buyer_aea_dir_path)

        force_set_config(setting_path, ledger_apis)
        self.add_item("connection", "fetchai/oef:0.2.0")
        self.set_config("agent.default_connection", "fetchai/oef:0.2.0")
<<<<<<< HEAD
        self.add_item("skill", "fetchai/generic_buyer:0.1.0")
=======
        self.add_item("skill", "fetchai/generic_buyer:0.2.0")
>>>>>>> d6cac147
        self.run_install()

        # run AEAs
        os.chdir(seller_aea_dir_path)
        seller_aea_process = self.run_agent("--connections", "fetchai/oef:0.2.0")

        os.chdir(buyer_aea_dir_path)
        buyer_aea_process = self.run_agent("--connections", "fetchai/oef:0.2.0")

        time.sleep(10.0)

        seller_aea_process.send_signal(signal.SIGINT)
        seller_aea_process.wait(timeout=10)
        buyer_aea_process.send_signal(signal.SIGINT)
        buyer_aea_process.wait(timeout=10)

        assert seller_aea_process.returncode == 0
        assert buyer_aea_process.returncode == 0<|MERGE_RESOLUTION|>--- conflicted
+++ resolved
@@ -51,11 +51,7 @@
         force_set_config(setting_path, ledger_apis)
         self.add_item("connection", "fetchai/oef:0.2.0")
         self.set_config("agent.default_connection", "fetchai/oef:0.2.0")
-<<<<<<< HEAD
-        self.add_item("skill", "fetchai/generic_seller:0.1.0")
-=======
         self.add_item("skill", "fetchai/generic_seller:0.2.0")
->>>>>>> d6cac147
         self.run_install()
 
         # prepare buyer agent
@@ -65,11 +61,7 @@
         force_set_config(setting_path, ledger_apis)
         self.add_item("connection", "fetchai/oef:0.2.0")
         self.set_config("agent.default_connection", "fetchai/oef:0.2.0")
-<<<<<<< HEAD
-        self.add_item("skill", "fetchai/generic_buyer:0.1.0")
-=======
         self.add_item("skill", "fetchai/generic_buyer:0.2.0")
->>>>>>> d6cac147
         self.run_install()
 
         # run AEAs
