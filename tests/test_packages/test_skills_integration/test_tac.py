# -*- coding: utf-8 -*-
# ------------------------------------------------------------------------------
#
#   Copyright 2018-2019 Fetch.AI Limited
#
#   Licensed under the Apache License, Version 2.0 (the "License");
#   you may not use this file except in compliance with the License.
#   You may obtain a copy of the License at
#
#       http://www.apache.org/licenses/LICENSE-2.0
#
#   Unless required by applicable law or agreed to in writing, software
#   distributed under the License is distributed on an "AS IS" BASIS,
#   WITHOUT WARRANTIES OR CONDITIONS OF ANY KIND, either express or implied.
#   See the License for the specific language governing permissions and
#   limitations under the License.
#
# ------------------------------------------------------------------------------
"""This test module contains the integration test for the tac skills."""

import datetime
import json
import uuid
from random import uniform

import pytest
from aea_ledger_ethereum import EthereumCrypto
from aea_ledger_fetchai import FetchAICrypto

from aea.test_tools.test_cases import AEATestCaseManyFlaky

from packages.fetchai.connections.p2p_libp2p.connection import LIBP2P_SUCCESS_MESSAGE

from tests.conftest import (
    ETHEREUM_PRIVATE_KEY_FILE,
    FETCHAI_PRIVATE_KEY_FILE,
    FETCHAI_PRIVATE_KEY_FILE_CONNECTION,
    FUNDED_ETH_PRIVATE_KEY_1,
    FUNDED_ETH_PRIVATE_KEY_2,
    FUNDED_ETH_PRIVATE_KEY_3,
    MAX_FLAKY_RERUNS_ETH,
    MAX_FLAKY_RERUNS_INTEGRATION,
    NON_FUNDED_FETCHAI_PRIVATE_KEY_1,
    NON_GENESIS_CONFIG,
    NON_GENESIS_CONFIG_TWO,
    UseGanache,
    UseSOEF,
)


MAX_FLAKY_RERUNS_ETH -= 1


class TestTacSkills(AEATestCaseManyFlaky):
    """Test that tac skills work."""

    capture_log = True

    @pytest.mark.integration
    @pytest.mark.flaky(
        reruns=MAX_FLAKY_RERUNS_INTEGRATION
    )  # cause possible network issues
    def test_tac(self):
        """Run the tac skills sequence."""
        tac_aea_one = "tac_participant_one"
        tac_aea_two = "tac_participant_two"
        tac_controller_name = "tac_controller"

        # create tac controller, agent one and agent two
        self.create_agents(
            tac_aea_one, tac_aea_two, tac_controller_name,
        )

        default_routing = {
            "fetchai/oef_search:1.0.0": "fetchai/soef:0.25.0",
        }

        # generate random location
        location = {
            "latitude": round(uniform(-90, 90), 2),  # nosec
            "longitude": round(uniform(-180, 180), 2),  # nosec
        }

        # tac name
        tac_id = uuid.uuid4().hex
        tac_service = f"tac_service_{tac_id}"

        # prepare tac controller for test
        self.set_agent_context(tac_controller_name)
        self.add_item("connection", "fetchai/p2p_libp2p:0.24.0")
        self.set_config("agent.default_connection", "fetchai/p2p_libp2p:0.24.0")
        self.add_item("connection", "fetchai/soef:0.25.0")
        self.add_item("skill", "fetchai/tac_control:0.23.0")
        self.set_config("agent.default_ledger", FetchAICrypto.identifier)
        setting_path = "agent.default_routing"
        self.nested_set_config(setting_path, default_routing)
        self.run_install()

        diff = self.difference_to_fetched_agent(
            "fetchai/tac_controller:0.28.0", tac_controller_name
        )
        assert (
            diff == []
        ), "Difference between created and fetched project for files={}".format(diff)

        # add keys
        self.generate_private_key(FetchAICrypto.identifier)
        self.generate_private_key(
            FetchAICrypto.identifier, FETCHAI_PRIVATE_KEY_FILE_CONNECTION
        )
        self.add_private_key(FetchAICrypto.identifier, FETCHAI_PRIVATE_KEY_FILE)
        self.add_private_key(
            FetchAICrypto.identifier,
            FETCHAI_PRIVATE_KEY_FILE_CONNECTION,
            connection=True,
        )
        self.replace_private_key_in_file(
            NON_FUNDED_FETCHAI_PRIVATE_KEY_1, FETCHAI_PRIVATE_KEY_FILE_CONNECTION
        )
        setting_path = "vendor.fetchai.connections.p2p_libp2p.config.ledger_id"
        self.set_config(setting_path, FetchAICrypto.identifier)

        # replace location
        setting_path = (
            "vendor.fetchai.skills.tac_control.models.parameters.args.location"
        )
        self.nested_set_config(setting_path, location)

        # set tac id
        data = {"key": "tac", "value": tac_id}
        setting_path = (
            "vendor.fetchai.skills.tac_control.models.parameters.args.service_data"
        )
        self.nested_set_config(setting_path, data)

        default_routing = {
            "fetchai/ledger_api:1.0.0": "fetchai/ledger:0.18.0",
            "fetchai/oef_search:1.0.0": "fetchai/soef:0.25.0",
        }

        self.run_cli_command("build", cwd=self._get_cwd())
        self.run_cli_command("issue-certificates", cwd=self._get_cwd())

        # prepare agents for test
        for agent_name, config in (
            (tac_aea_one, NON_GENESIS_CONFIG),
            (tac_aea_two, NON_GENESIS_CONFIG_TWO),
        ):
            self.set_agent_context(agent_name)
            self.add_item("connection", "fetchai/p2p_libp2p:0.24.0")
            self.set_config("agent.default_connection", "fetchai/p2p_libp2p:0.24.0")
            self.add_item("connection", "fetchai/soef:0.25.0")
            self.add_item("connection", "fetchai/ledger:0.18.0")
            self.add_item("skill", "fetchai/tac_participation:0.23.0")
            self.add_item("skill", "fetchai/tac_negotiation:0.27.0")
            self.set_config("agent.default_ledger", FetchAICrypto.identifier)
            setting_path = "agent.default_routing"
            self.nested_set_config(setting_path, default_routing)
            data = {
                "dotted_path": "aea.decision_maker.gop:DecisionMakerHandler",
                "file_path": None,
                "config": {},
            }
            setting_path = "agent.decision_maker_handler"
            self.nested_set_config(setting_path, data)
            self.run_install()
            diff = self.difference_to_fetched_agent(
                "fetchai/tac_participant:0.30.0", agent_name
            )
            assert (
                diff == []
            ), "Difference between created and fetched project for files={}".format(
                diff
            )

            # add keys
            self.generate_private_key(FetchAICrypto.identifier)
            self.generate_private_key(
                FetchAICrypto.identifier, FETCHAI_PRIVATE_KEY_FILE_CONNECTION
            )
            self.add_private_key(FetchAICrypto.identifier, FETCHAI_PRIVATE_KEY_FILE)
            self.add_private_key(
                FetchAICrypto.identifier,
                FETCHAI_PRIVATE_KEY_FILE_CONNECTION,
                connection=True,
            )

            # set p2p configs
            setting_path = "vendor.fetchai.connections.p2p_libp2p.config"
            self.nested_set_config(setting_path, config)

            # replace location
            setting_path = (
                "vendor.fetchai.skills.tac_participation.models.game.args.location"
            )
            self.nested_set_config(setting_path, location)

            # set tac id
            data = {
                "search_key": "tac",
                "search_value": tac_id,
                "constraint_type": "==",
            }
            setting_path = (
                "vendor.fetchai.skills.tac_participation.models.game.args.search_query"
            )
            self.nested_set_config(setting_path, data)
            self.set_config(
                "vendor.fetchai.skills.tac_negotiation.models.strategy.args.service_key",
                tac_service,
            )

            self.run_cli_command("build", cwd=self._get_cwd())
            self.run_cli_command("issue-certificates", cwd=self._get_cwd())

        # run tac controller
        self.set_agent_context(tac_controller_name)
        now = datetime.datetime.now().strftime("%d %m %Y %H:%M")
        now_min = datetime.datetime.strptime(now, "%d %m %Y %H:%M")
        fut = now_min + datetime.timedelta(0, 60)
        start_time = fut.strftime("%d %m %Y %H:%M")
        setting_path = "vendor.fetchai.skills.tac_control.models.parameters.args.registration_start_time"
        self.set_config(setting_path, start_time)
        tac_controller_process = self.run_agent()

        check_strings = (
            "Starting libp2p node...",
            "Connecting to libp2p node...",
            "Successfully connected to libp2p node!",
            LIBP2P_SUCCESS_MESSAGE,
        )
        missing_strings = self.missing_from_output(
            tac_controller_process, check_strings, timeout=30, is_terminating=False
        )
        assert (
            missing_strings == []
        ), "Strings {} didn't appear in tac_controller output.".format(missing_strings)

        # run two agents (participants)
        self.set_agent_context(tac_aea_one)
        tac_aea_one_process = self.run_agent()

        self.set_agent_context(tac_aea_two)
        tac_aea_two_process = self.run_agent()

        check_strings = (
            "Starting libp2p node...",
            "Connecting to libp2p node...",
            "Successfully connected to libp2p node!",
            LIBP2P_SUCCESS_MESSAGE,
        )
        missing_strings = self.missing_from_output(
            tac_aea_one_process, check_strings, timeout=30, is_terminating=False
        )
        assert (
            missing_strings == []
        ), "Strings {} didn't appear in tac_aea_one output.".format(missing_strings)

        check_strings = (
            "Starting libp2p node...",
            "Connecting to libp2p node...",
            "Successfully connected to libp2p node!",
            LIBP2P_SUCCESS_MESSAGE,
        )
        missing_strings = self.missing_from_output(
            tac_aea_two_process, check_strings, timeout=30, is_terminating=False
        )
        assert (
            missing_strings == []
        ), "Strings {} didn't appear in tac_aea_two output.".format(missing_strings)

        check_strings = (
            "registering agent on SOEF.",
            "registering TAC data model on SOEF.",
            "TAC open for registration until:",
            "registered as 'tac_participant_one'",
            "registered as 'tac_participant_two'",
            "started competition:",
            "unregistering TAC data model from SOEF.",
            "handling valid transaction:",
            "Current good & money allocation & score: ",
        )
        missing_strings = self.missing_from_output(
            tac_controller_process, check_strings, timeout=240, is_terminating=False
        )
        assert (
            missing_strings == []
        ), "Strings {} didn't appear in tac_controller output.".format(missing_strings)

        check_strings = (
            "searching for TAC, search_id=",
            "found the TAC controller. Registering...",
            "received start event from the controller. Starting to compete...",
            "registering agent on SOEF.",
            "searching for sellers, search_id=",
            "searching for buyers, search_id=",
            "found potential sellers agents=",
            "received cfp from",
            "received decline from",
            "received propose from",
            "received accept from",
            "received match_accept_w_inform from",
            "sending CFP to agent=",
            "sending propose to",
            "sending accept to",
            "requesting signature, sending sign_message to decision_maker, message=",
            "received signed_message from decision_maker, message=",
            "sending transaction to controller, tx=",
            "received transaction confirmation from the controller:",
            "Applying state update!",
            "found potential buyers agents=",
            "sending CFP to agent=",
        )
        missing_strings = self.missing_from_output(
            tac_aea_one_process, check_strings, timeout=240, is_terminating=False
        )
        assert (
            missing_strings == []
        ), "Strings {} didn't appear in tac_aea_one output.".format(missing_strings)

        # Note, we do not need to check std output of the other participant as it is implied

        self.terminate_agents(
            tac_controller_process, tac_aea_one_process, tac_aea_two_process
        )
        assert (
            self.is_successfully_terminated()
        ), "Agents weren't successfully terminated."


class TestTacSkillsContract(AEATestCaseManyFlaky, UseGanache, UseSOEF):
    """Test that tac skills work."""

    capture_log = True

    @pytest.mark.integration
    @pytest.mark.ledger
    @pytest.mark.flaky(reruns=MAX_FLAKY_RERUNS_ETH)  # cause possible network issues
    def test_tac(self):
        """Run the tac skills sequence."""
        tac_aea_one = "tac_participant_one"
        tac_aea_two = "tac_participant_two"
        tac_controller_name = "tac_controller_contract"

        # create tac controller, agent one and agent two
        self.create_agents(
            tac_aea_one, tac_aea_two, tac_controller_name,
        )

        # default routing (both for controller and participants)
        default_routing = {
            "fetchai/contract_api:1.0.0": "fetchai/ledger:0.18.0",
            "fetchai/ledger_api:1.0.0": "fetchai/ledger:0.18.0",
            "fetchai/oef_search:1.0.0": "fetchai/soef:0.25.0",
        }

        # generate random location
        location = {
            "latitude": round(uniform(-90, 90), 2),  # nosec
            "longitude": round(uniform(-180, 180), 2),  # nosec
        }

        # tac name
        tac_id = uuid.uuid4().hex
        tac_service = f"tac_service_{tac_id}"

        # prepare tac controller for test
        self.set_agent_context(tac_controller_name)
        self.add_item("connection", "fetchai/p2p_libp2p:0.24.0")
        self.set_config("agent.default_connection", "fetchai/p2p_libp2p:0.24.0")
        self.add_item("connection", "fetchai/soef:0.25.0")
        self.add_item("connection", "fetchai/ledger:0.18.0")
        self.add_item("skill", "fetchai/tac_control_contract:0.25.0")
        self.set_config("agent.default_ledger", EthereumCrypto.identifier)
        self.nested_set_config(
            "agent.required_ledgers",
            [FetchAICrypto.identifier, EthereumCrypto.identifier],
        )
        setting_path = "agent.default_routing"
        self.nested_set_config(setting_path, default_routing)
        self.run_install()

        # add keys
        self.generate_private_key(EthereumCrypto.identifier)
        self.generate_private_key(
            FetchAICrypto.identifier, FETCHAI_PRIVATE_KEY_FILE_CONNECTION
        )
        self.add_private_key(EthereumCrypto.identifier, ETHEREUM_PRIVATE_KEY_FILE)
        self.add_private_key(
            FetchAICrypto.identifier,
            FETCHAI_PRIVATE_KEY_FILE_CONNECTION,
            connection=True,
        )
        self.replace_private_key_in_file(
            FUNDED_ETH_PRIVATE_KEY_1, ETHEREUM_PRIVATE_KEY_FILE
        )
        self.replace_private_key_in_file(
            NON_FUNDED_FETCHAI_PRIVATE_KEY_1, FETCHAI_PRIVATE_KEY_FILE_CONNECTION
        )
        setting_path = "vendor.fetchai.connections.p2p_libp2p.cert_requests"
        settings = json.dumps(
            [
                {
                    "identifier": "acn",
                    "ledger_id": EthereumCrypto.identifier,
                    "not_after": "2022-01-01",
                    "not_before": "2021-01-01",
                    "public_key": FetchAICrypto.identifier,
                    "message_format": "{public_key}",
                    "save_path": ".certs/conn_cert.txt",
                }
            ]
        )
        self.set_config(setting_path, settings, type_="list")

        # set SOEF configuration
        setting_path = "vendor.fetchai.connections.soef.config.chain_identifier"
        self.set_config(setting_path, EthereumCrypto.identifier)
<<<<<<< HEAD
        setting_path = "vendor.fetchai.connections.soef.config.is_https"
        self.set_config(setting_path, False)
        setting_path = "vendor.fetchai.connections.soef.config.soef_addr"
        self.set_config(setting_path, "127.0.0.1")
        setting_path = "vendor.fetchai.connections.soef.config.soef_port"
        self.set_config(setting_path, 19002)
=======
>>>>>>> 8c3165d7

        setting_path = "vendor.fetchai.skills.tac_control.is_abstract"
        self.set_config(setting_path, True, "bool")

        # replace location
        setting_path = (
            "vendor.fetchai.skills.tac_control_contract.models.parameters.args.location"
        )
        self.nested_set_config(setting_path, location)

        # set tac id
        data = {"key": "tac", "value": tac_id}
        setting_path = "vendor.fetchai.skills.tac_control_contract.models.parameters.args.service_data"
        self.nested_set_config(setting_path, data)

        # check manually built agent is the same as the fetched one
        diff = self.difference_to_fetched_agent(
            "fetchai/tac_controller_contract:0.30.0", tac_controller_name
        )
        assert (
            diff == []
        ), "Difference between created and fetched project for files={}".format(diff)

        # change SOEF configuration to local
        setting_path = "vendor.fetchai.connections.soef.config.is_https"
        self.set_config(setting_path, False)
        setting_path = "vendor.fetchai.connections.soef.config.soef_addr"
        self.set_config(setting_path, "127.0.0.1")
        setting_path = "vendor.fetchai.connections.soef.config.soef_port"
        self.set_config(setting_path, 12002)

        # prepare agents for test
        for agent_name, config, private_key in (
            (tac_aea_one, NON_GENESIS_CONFIG, FUNDED_ETH_PRIVATE_KEY_2),
            (tac_aea_two, NON_GENESIS_CONFIG_TWO, FUNDED_ETH_PRIVATE_KEY_3),
        ):
            self.set_agent_context(agent_name)

            # add items
            self.add_item("connection", "fetchai/p2p_libp2p:0.24.0")
            self.add_item("connection", "fetchai/soef:0.25.0")
            self.add_item("connection", "fetchai/ledger:0.18.0")
            self.add_item("skill", "fetchai/tac_participation:0.23.0")
            self.add_item("skill", "fetchai/tac_negotiation:0.27.0")

            # set AEA config (no component overrides)
            self.set_config("agent.default_connection", "fetchai/p2p_libp2p:0.24.0")
            self.set_config("agent.default_ledger", EthereumCrypto.identifier)
            self.nested_set_config(
                "agent.required_ledgers",
                [FetchAICrypto.identifier, EthereumCrypto.identifier],
            )
            setting_path = "agent.default_routing"
            self.nested_set_config(setting_path, default_routing)
            data = {
                "dotted_path": "aea.decision_maker.gop:DecisionMakerHandler",
                "file_path": None,
                "config": {},
            }
            setting_path = "agent.decision_maker_handler"
            self.nested_set_config(setting_path, data)

            # install PyPI dependencies
            self.run_install()

            # add keys
            self.generate_private_key(EthereumCrypto.identifier)
            self.generate_private_key(
                FetchAICrypto.identifier, FETCHAI_PRIVATE_KEY_FILE_CONNECTION
            )
            self.add_private_key(EthereumCrypto.identifier, ETHEREUM_PRIVATE_KEY_FILE)
            self.add_private_key(
                FetchAICrypto.identifier,
                FETCHAI_PRIVATE_KEY_FILE_CONNECTION,
                connection=True,
            )
            self.replace_private_key_in_file(private_key, ETHEREUM_PRIVATE_KEY_FILE)

            # set p2p configs
            setting_path = "vendor.fetchai.connections.p2p_libp2p.config"
            self.nested_set_config(setting_path, config)
            setting_path = "vendor.fetchai.connections.p2p_libp2p.cert_requests"
            settings = json.dumps(
                [
                    {
                        "identifier": "acn",
                        "ledger_id": EthereumCrypto.identifier,
                        "not_after": "2022-01-01",
                        "not_before": "2021-01-01",
                        "public_key": FetchAICrypto.identifier,
                        "message_format": "{public_key}",
                        "save_path": ".certs/conn_cert.txt",
                    }
                ]
            )
            self.set_config(setting_path, settings, type_="list")

            # set SOEF configuration
            setting_path = "vendor.fetchai.connections.soef.config.chain_identifier"
            self.set_config(setting_path, EthereumCrypto.identifier)
<<<<<<< HEAD
            setting_path = "vendor.fetchai.connections.soef.config.is_https"
            self.set_config(setting_path, False)
            setting_path = "vendor.fetchai.connections.soef.config.soef_addr"
            self.set_config(setting_path, "127.0.0.1")
            setting_path = "vendor.fetchai.connections.soef.config.soef_port"
            self.set_config(setting_path, 19002)
=======
>>>>>>> 8c3165d7

            # set tac participant configuration
            self.set_config(
                "vendor.fetchai.skills.tac_participation.models.game.args.is_using_contract",
                True,
                "bool",
            )

            # set tac negotiation configuration
            self.set_config(
                "vendor.fetchai.skills.tac_negotiation.models.strategy.args.is_contract_tx",
                True,
                "bool",
            )

            # replace location
            setting_path = (
                "vendor.fetchai.skills.tac_participation.models.game.args.location"
            )
            self.nested_set_config(setting_path, location)

            # set tac id
            data = {
                "search_key": "tac",
                "search_value": tac_id,
                "constraint_type": "==",
            }
            setting_path = (
                "vendor.fetchai.skills.tac_participation.models.game.args.search_query"
            )
            self.nested_set_config(setting_path, data)

            diff = self.difference_to_fetched_agent(
                "fetchai/tac_participant_contract:0.20.0", agent_name
            )
            assert (
                diff == []
            ), "Difference between created and fetched project for files={}".format(
                diff
            )

            # change SOEF configuration to local
            setting_path = "vendor.fetchai.connections.soef.config.is_https"
            self.set_config(setting_path, False)
            setting_path = "vendor.fetchai.connections.soef.config.soef_addr"
            self.set_config(setting_path, "127.0.0.1")
            setting_path = "vendor.fetchai.connections.soef.config.soef_port"
            self.set_config(setting_path, 12002)

            self.set_config(
                "vendor.fetchai.skills.tac_negotiation.models.strategy.args.service_key",
                tac_service,
            )

        # run tac controller
        self.set_agent_context(tac_controller_name)
        self.run_cli_command("build", cwd=self._get_cwd())
        self.run_cli_command("issue-certificates", cwd=self._get_cwd())
        now = datetime.datetime.now().strftime("%d %m %Y %H:%M")
        now_min = datetime.datetime.strptime(now, "%d %m %Y %H:%M")
        fut = now_min + datetime.timedelta(
            0, 120
        )  # we provide 2 minutes time for contract deployment
        start_time = fut.strftime("%d %m %Y %H:%M")
        setting_path = "vendor.fetchai.skills.tac_control_contract.models.parameters.args.registration_start_time"
        self.set_config(setting_path, start_time)
        tac_controller_process = self.run_agent()

        check_strings = (
            "Starting libp2p node...",
            "Connecting to libp2p node...",
            "Successfully connected to libp2p node!",
            LIBP2P_SUCCESS_MESSAGE,
            "registering agent on SOEF.",
            "requesting contract deployment transaction...",
            "Start processing messages...",
            "received raw transaction=",
            "transaction signing was successful.",
            "sending transaction to ledger.",
            "transaction was successfully submitted. Transaction digest=",
            "requesting transaction receipt.",
            "transaction was successfully settled. Transaction receipt=",
            "contract deployed.",
            "registering TAC data model on SOEF.",
            "TAC open for registration until:",
        )
        missing_strings = self.missing_from_output(
            tac_controller_process, check_strings, timeout=180, is_terminating=False
        )  # we need to wait sufficiently long (at least 2 minutes - see above for deployment)
        assert (
            missing_strings == []
        ), "Strings {} didn't appear in tac_controller output.".format(missing_strings)

        # run two agents (participants)
        self.set_agent_context(tac_aea_one)
        self.run_cli_command("build", cwd=self._get_cwd())
        self.run_cli_command("issue-certificates", cwd=self._get_cwd())
        tac_aea_one_process = self.run_agent()

        self.set_agent_context(tac_aea_two)
        self.run_cli_command("build", cwd=self._get_cwd())
        self.run_cli_command("issue-certificates", cwd=self._get_cwd())
        tac_aea_two_process = self.run_agent()

        check_strings = (
            "Starting libp2p node...",
            "Connecting to libp2p node...",
            "Successfully connected to libp2p node!",
            LIBP2P_SUCCESS_MESSAGE,
            "Start processing messages...",
            "searching for TAC, search_id=",
        )
        missing_strings = self.missing_from_output(
            tac_aea_one_process, check_strings, timeout=30, is_terminating=False
        )
        check_strings = ("found the TAC controller. Registering...",)
        missing_strings = self.missing_from_output(
            tac_aea_one_process, check_strings, timeout=60, is_terminating=False
        )  # we need to wait sufficiently long (at least 1 minutes - for registration)
        assert (
            missing_strings == []
        ), "Strings {} didn't appear in tac_aea_one output.".format(missing_strings)

        check_strings = (
            "Starting libp2p node...",
            "Connecting to libp2p node...",
            "Successfully connected to libp2p node!",
            LIBP2P_SUCCESS_MESSAGE,
            "Start processing messages...",
            "searching for TAC, search_id=",
            "found the TAC controller. Registering...",
        )
        missing_strings = self.missing_from_output(
            tac_aea_two_process, check_strings, timeout=30, is_terminating=False
        )
        assert (
            missing_strings == []
        ), "Strings {} didn't appear in tac_aea_two output.".format(missing_strings)

        check_strings = (
            "registered as 'tac_participant_one'",
            "registered as 'tac_participant_two'",
            "closing registration!",
            "unregistering TAC data model from SOEF.",
            "requesting create items transaction...",
            "received raw transaction=",
            "proposing the transaction to the decision maker. Waiting for confirmation ...",
            "transaction signing was successful.",
            "transaction was successfully submitted. Transaction digest=",
            "requesting transaction receipt.",
            "transaction was successfully settled. Transaction receipt=",
            "tokens created.",
            "requesting mint_items transactions for agent=",
            "tokens minted.",
            "requesting mint_items transactions for agent=",
            "tokens minted.",
            "all tokens minted.",
            "started competition:",
        )
        missing_strings = self.missing_from_output(
            tac_controller_process, check_strings, timeout=240, is_terminating=False
        )
        assert (
            missing_strings == []
        ), "Strings {} didn't appear in tac_controller output.".format(missing_strings)

        check_strings = (
            "received start event from the controller. Starting to compete...",
            "received a contract address:",
            "registering agent on SOEF.",
            "searching for sellers, search_id=",
            "searching for buyers, search_id=",
            "found potential sellers agents=",
            "found potential buyers agents=",
            "sending CFP to agent=",
            "received cfp from",
            "received propose from",
            "received decline from",
            "received accept from",
            "received match_accept_w_inform from",
            "sending propose to",
            "sending accept to",
            "requesting batch transaction hash, sending get_raw_message to fetchai/erc1155:0.21.0, message=",
            "requesting batch atomic swap transaction, sending get_raw_transaction to fetchai/erc1155:0.21.0, message=",
            "received raw transaction=",
            "received raw message=",
            "proposing the transaction to the decision maker. Waiting for confirmation ...",
            "proposing the message to the decision maker. Waiting for confirmation ...",
            "received signed_message from decision_maker, message=",
            "received signed_transaction from decision_maker, message=",
            "sending send_signed_transaction to ledger ethereum, message=",
            "transaction was successfully submitted. Transaction digest=",
            "transaction was successfully settled. Transaction receipt=",
        )
        missing_strings = self.missing_from_output(
            tac_aea_one_process, check_strings, timeout=300, is_terminating=False
        )
        assert (
            missing_strings == []
        ), "Strings {} didn't appear in tac_aea_one output.".format(missing_strings)

        check_strings = (
            "received start event from the controller. Starting to compete...",
            "received a contract address:",
            "registering agent on SOEF.",
            "searching for sellers, search_id=",
            "searching for buyers, search_id=",
            "found potential sellers agents=",
            "found potential buyers agents=",
            "sending CFP to agent=",
            "received cfp from",
            "received propose from",
            "received decline from",
            "received accept from",
            "received match_accept_w_inform from",
            "sending propose to",
            "sending accept to",
            "requesting batch transaction hash, sending get_raw_message to fetchai/erc1155:0.21.0, message=",
            "requesting batch atomic swap transaction, sending get_raw_transaction to fetchai/erc1155:0.21.0, message=",
            "received raw transaction=",
            "received raw message=",
            "proposing the transaction to the decision maker. Waiting for confirmation ...",
            "proposing the message to the decision maker. Waiting for confirmation ...",
            "received signed_message from decision_maker, message=",
            "received signed_transaction from decision_maker, message=",
            "sending send_signed_transaction to ledger ethereum, message=",
            "transaction was successfully submitted. Transaction digest=",
            "transaction was successfully settled. Transaction receipt=",
        )
        missing_strings = self.missing_from_output(
            tac_aea_two_process, check_strings, timeout=360, is_terminating=False
        )
        assert (
            missing_strings == []
        ), "Strings {} didn't appear in tac_aea_two output.".format(missing_strings)

        # Note, we do not need to check std output of the other participant as it is implied

        self.terminate_agents(
            tac_controller_process, tac_aea_one_process, tac_aea_two_process
        )
        assert (
            self.is_successfully_terminated()
        ), "Agents weren't successfully terminated."<|MERGE_RESOLUTION|>--- conflicted
+++ resolved
@@ -416,15 +416,6 @@
         # set SOEF configuration
         setting_path = "vendor.fetchai.connections.soef.config.chain_identifier"
         self.set_config(setting_path, EthereumCrypto.identifier)
-<<<<<<< HEAD
-        setting_path = "vendor.fetchai.connections.soef.config.is_https"
-        self.set_config(setting_path, False)
-        setting_path = "vendor.fetchai.connections.soef.config.soef_addr"
-        self.set_config(setting_path, "127.0.0.1")
-        setting_path = "vendor.fetchai.connections.soef.config.soef_port"
-        self.set_config(setting_path, 19002)
-=======
->>>>>>> 8c3165d7
 
         setting_path = "vendor.fetchai.skills.tac_control.is_abstract"
         self.set_config(setting_path, True, "bool")
@@ -525,15 +516,6 @@
             # set SOEF configuration
             setting_path = "vendor.fetchai.connections.soef.config.chain_identifier"
             self.set_config(setting_path, EthereumCrypto.identifier)
-<<<<<<< HEAD
-            setting_path = "vendor.fetchai.connections.soef.config.is_https"
-            self.set_config(setting_path, False)
-            setting_path = "vendor.fetchai.connections.soef.config.soef_addr"
-            self.set_config(setting_path, "127.0.0.1")
-            setting_path = "vendor.fetchai.connections.soef.config.soef_port"
-            self.set_config(setting_path, 19002)
-=======
->>>>>>> 8c3165d7
 
             # set tac participant configuration
             self.set_config(
