# -*- coding: utf-8 -*-
# ------------------------------------------------------------------------------
#
#   Copyright 2018-2019 Fetch.AI Limited
#
#   Licensed under the Apache License, Version 2.0 (the "License");
#   you may not use this file except in compliance with the License.
#   You may obtain a copy of the License at
#
#       http://www.apache.org/licenses/LICENSE-2.0
#
#   Unless required by applicable law or agreed to in writing, software
#   distributed under the License is distributed on an "AS IS" BASIS,
#   WITHOUT WARRANTIES OR CONDITIONS OF ANY KIND, either express or implied.
#   See the License for the specific language governing permissions and
#   limitations under the License.
#
# ------------------------------------------------------------------------------
"""This test module contains the integration test for the tac skills."""

import datetime
import json
import uuid
from random import uniform

import pytest
from aea_ledger_ethereum import EthereumCrypto
from aea_ledger_fetchai import FetchAICrypto

from aea.test_tools.test_cases import AEATestCaseManyFlaky

from packages.fetchai.connections.p2p_libp2p.connection import LIBP2P_SUCCESS_MESSAGE

from tests.conftest import (
    ETHEREUM_PRIVATE_KEY_FILE,
    FETCHAI_PRIVATE_KEY_FILE,
    FETCHAI_PRIVATE_KEY_FILE_CONNECTION,
    FUNDED_ETH_PRIVATE_KEY_1,
    FUNDED_ETH_PRIVATE_KEY_2,
    FUNDED_ETH_PRIVATE_KEY_3,
    MAX_FLAKY_RERUNS_ETH,
    MAX_FLAKY_RERUNS_INTEGRATION,
    NON_FUNDED_FETCHAI_PRIVATE_KEY_1,
    NON_GENESIS_CONFIG,
    NON_GENESIS_CONFIG_TWO,
    UseGanache,
)


MAX_FLAKY_RERUNS_ETH -= 1


class TestTacSkills(AEATestCaseManyFlaky):
    """Test that tac skills work."""

    capture_log = True

    @pytest.mark.integration
    @pytest.mark.flaky(
        reruns=MAX_FLAKY_RERUNS_INTEGRATION
    )  # cause possible network issues
    def test_tac(self):
        """Run the tac skills sequence."""
        tac_aea_one = "tac_participant_one"
        tac_aea_two = "tac_participant_two"
        tac_controller_name = "tac_controller"

        # create tac controller, agent one and agent two
        self.create_agents(
            tac_aea_one, tac_aea_two, tac_controller_name,
        )

        default_routing = {
            "fetchai/oef_search:1.0.0": "fetchai/soef:0.25.0",
        }

        # generate random location
        location = {
            "latitude": round(uniform(-90, 90), 2),  # nosec
            "longitude": round(uniform(-180, 180), 2),  # nosec
        }

        # tac name
        tac_id = uuid.uuid4().hex
        tac_service = f"tac_service_{tac_id}"

        # prepare tac controller for test
        self.set_agent_context(tac_controller_name)
        self.add_item("connection", "fetchai/p2p_libp2p:0.24.0")
        self.set_config("agent.default_connection", "fetchai/p2p_libp2p:0.24.0")
        self.add_item("connection", "fetchai/soef:0.25.0")
        self.add_item("skill", "fetchai/tac_control:0.23.0")
        self.set_config("agent.default_ledger", FetchAICrypto.identifier)
        setting_path = "agent.default_routing"
        self.nested_set_config(setting_path, default_routing)
        self.run_install()

        diff = self.difference_to_fetched_agent(
            "fetchai/tac_controller:0.28.0", tac_controller_name
        )
        assert (
            diff == []
        ), "Difference between created and fetched project for files={}".format(diff)

        # add keys
        self.generate_private_key(FetchAICrypto.identifier)
        self.generate_private_key(
            FetchAICrypto.identifier, FETCHAI_PRIVATE_KEY_FILE_CONNECTION
        )
        self.add_private_key(FetchAICrypto.identifier, FETCHAI_PRIVATE_KEY_FILE)
        self.add_private_key(
            FetchAICrypto.identifier,
            FETCHAI_PRIVATE_KEY_FILE_CONNECTION,
            connection=True,
        )
        self.replace_private_key_in_file(
            NON_FUNDED_FETCHAI_PRIVATE_KEY_1, FETCHAI_PRIVATE_KEY_FILE_CONNECTION
        )
        setting_path = "vendor.fetchai.connections.p2p_libp2p.config.ledger_id"
        self.set_config(setting_path, FetchAICrypto.identifier)

        # replace location
        setting_path = (
            "vendor.fetchai.skills.tac_control.models.parameters.args.location"
        )
        self.nested_set_config(setting_path, location)

        # set tac id
        data = {"key": "tac", "value": tac_id}
        setting_path = (
            "vendor.fetchai.skills.tac_control.models.parameters.args.service_data"
        )
        self.nested_set_config(setting_path, data)

        default_routing = {
            "fetchai/ledger_api:1.0.0": "fetchai/ledger:0.18.0",
            "fetchai/oef_search:1.0.0": "fetchai/soef:0.25.0",
        }

        self.run_cli_command("build", cwd=self._get_cwd())
        self.run_cli_command("issue-certificates", cwd=self._get_cwd())

        # prepare agents for test
        for agent_name, config in (
            (tac_aea_one, NON_GENESIS_CONFIG),
            (tac_aea_two, NON_GENESIS_CONFIG_TWO),
        ):
            self.set_agent_context(agent_name)
            self.add_item("connection", "fetchai/p2p_libp2p:0.24.0")
            self.set_config("agent.default_connection", "fetchai/p2p_libp2p:0.24.0")
            self.add_item("connection", "fetchai/soef:0.25.0")
            self.add_item("connection", "fetchai/ledger:0.18.0")
            self.add_item("skill", "fetchai/tac_participation:0.23.0")
            self.add_item("skill", "fetchai/tac_negotiation:0.27.0")
            self.set_config("agent.default_ledger", FetchAICrypto.identifier)
            setting_path = "agent.default_routing"
            self.nested_set_config(setting_path, default_routing)
            data = {
                "dotted_path": "aea.decision_maker.gop:DecisionMakerHandler",
                "file_path": None,
                "config": {},
            }
            setting_path = "agent.decision_maker_handler"
            self.nested_set_config(setting_path, data)
            self.run_install()
            diff = self.difference_to_fetched_agent(
                "fetchai/tac_participant:0.30.0", agent_name
            )
            assert (
                diff == []
            ), "Difference between created and fetched project for files={}".format(
                diff
            )

            # add keys
            self.generate_private_key(FetchAICrypto.identifier)
            self.generate_private_key(
                FetchAICrypto.identifier, FETCHAI_PRIVATE_KEY_FILE_CONNECTION
            )
            self.add_private_key(FetchAICrypto.identifier, FETCHAI_PRIVATE_KEY_FILE)
            self.add_private_key(
                FetchAICrypto.identifier,
                FETCHAI_PRIVATE_KEY_FILE_CONNECTION,
                connection=True,
            )

            # set p2p configs
            setting_path = "vendor.fetchai.connections.p2p_libp2p.config"
            self.nested_set_config(setting_path, config)

            # replace location
            setting_path = (
                "vendor.fetchai.skills.tac_participation.models.game.args.location"
            )
            self.nested_set_config(setting_path, location)

            # set tac id
            data = {
                "search_key": "tac",
                "search_value": tac_id,
                "constraint_type": "==",
            }
            setting_path = (
                "vendor.fetchai.skills.tac_participation.models.game.args.search_query"
            )
            self.nested_set_config(setting_path, data)
            self.set_config(
                "vendor.fetchai.skills.tac_negotiation.models.strategy.args.service_key",
                tac_service,
            )

            self.run_cli_command("build", cwd=self._get_cwd())
            self.run_cli_command("issue-certificates", cwd=self._get_cwd())

        # run tac controller
        self.set_agent_context(tac_controller_name)
        now = datetime.datetime.now().strftime("%d %m %Y %H:%M")
        now_min = datetime.datetime.strptime(now, "%d %m %Y %H:%M")
        fut = now_min + datetime.timedelta(0, 60)
        start_time = fut.strftime("%d %m %Y %H:%M")
        setting_path = "vendor.fetchai.skills.tac_control.models.parameters.args.registration_start_time"
        self.set_config(setting_path, start_time)
        tac_controller_process = self.run_agent()

        check_strings = (
            "Starting libp2p node...",
            "Connecting to libp2p node...",
            "Successfully connected to libp2p node!",
            LIBP2P_SUCCESS_MESSAGE,
        )
        missing_strings = self.missing_from_output(
            tac_controller_process, check_strings, timeout=30, is_terminating=False
        )
        assert (
            missing_strings == []
        ), "Strings {} didn't appear in tac_controller output.".format(missing_strings)

        # run two agents (participants)
        self.set_agent_context(tac_aea_one)
        tac_aea_one_process = self.run_agent()

        self.set_agent_context(tac_aea_two)
        tac_aea_two_process = self.run_agent()

        check_strings = (
            "Starting libp2p node...",
            "Connecting to libp2p node...",
            "Successfully connected to libp2p node!",
            LIBP2P_SUCCESS_MESSAGE,
        )
        missing_strings = self.missing_from_output(
            tac_aea_one_process, check_strings, timeout=30, is_terminating=False
        )
        assert (
            missing_strings == []
        ), "Strings {} didn't appear in tac_aea_one output.".format(missing_strings)

        check_strings = (
            "Starting libp2p node...",
            "Connecting to libp2p node...",
            "Successfully connected to libp2p node!",
            LIBP2P_SUCCESS_MESSAGE,
        )
        missing_strings = self.missing_from_output(
            tac_aea_two_process, check_strings, timeout=30, is_terminating=False
        )
        assert (
            missing_strings == []
        ), "Strings {} didn't appear in tac_aea_two output.".format(missing_strings)

        check_strings = (
            "registering agent on SOEF.",
            "registering TAC data model on SOEF.",
            "TAC open for registration until:",
            "registered as 'tac_participant_one'",
            "registered as 'tac_participant_two'",
            "started competition:",
            "unregistering TAC data model from SOEF.",
            "handling valid transaction:",
            "Current good & money allocation & score: ",
        )
        missing_strings = self.missing_from_output(
            tac_controller_process, check_strings, timeout=240, is_terminating=False
        )
        assert (
            missing_strings == []
        ), "Strings {} didn't appear in tac_controller output.".format(missing_strings)

        check_strings = (
            "searching for TAC, search_id=",
            "found the TAC controller. Registering...",
            "received start event from the controller. Starting to compete...",
            "registering agent on SOEF.",
            "searching for sellers, search_id=",
            "searching for buyers, search_id=",
            "found potential sellers agents=",
            "received cfp from",
            "received decline from",
            "received propose from",
            "received accept from",
            "received match_accept_w_inform from",
            "sending CFP to agent=",
            "sending propose to",
            "sending accept to",
            "requesting signature, sending sign_message to decision_maker, message=",
            "received signed_message from decision_maker, message=",
            "sending transaction to controller, tx=",
            "received transaction confirmation from the controller:",
            "Applying state update!",
            "found potential buyers agents=",
            "sending CFP to agent=",
        )
        missing_strings = self.missing_from_output(
            tac_aea_one_process, check_strings, timeout=240, is_terminating=False
        )
        assert (
            missing_strings == []
        ), "Strings {} didn't appear in tac_aea_one output.".format(missing_strings)

        # Note, we do not need to check std output of the other participant as it is implied

        self.terminate_agents(
            tac_controller_process, tac_aea_one_process, tac_aea_two_process
        )
        assert (
            self.is_successfully_terminated()
        ), "Agents weren't successfully terminated."


class TestTacSkillsContract(AEATestCaseManyFlaky, UseGanache):
    """Test that tac skills work."""

    capture_log = True

    @pytest.mark.integration
    @pytest.mark.ledger
    @pytest.mark.flaky(reruns=MAX_FLAKY_RERUNS_ETH)  # cause possible network issues
    def test_tac(self):
        """Run the tac skills sequence."""
        tac_aea_one = "tac_participant_one"
        tac_aea_two = "tac_participant_two"
        tac_controller_name = "tac_controller_contract"

        # create tac controller, agent one and agent two
        self.create_agents(
            tac_aea_one, tac_aea_two, tac_controller_name,
        )

        # default routing (both for controller and participants)
        default_routing = {
            "fetchai/contract_api:1.0.0": "fetchai/ledger:0.18.0",
            "fetchai/ledger_api:1.0.0": "fetchai/ledger:0.18.0",
            "fetchai/oef_search:1.0.0": "fetchai/soef:0.25.0",
        }

        # generate random location
        location = {
            "latitude": round(uniform(-90, 90), 2),  # nosec
            "longitude": round(uniform(-180, 180), 2),  # nosec
        }

        # tac name
        tac_id = uuid.uuid4().hex
        tac_service = f"tac_service_{tac_id}"

        # prepare tac controller for test
        self.set_agent_context(tac_controller_name)
        self.add_item("connection", "fetchai/p2p_libp2p:0.24.0")
        self.set_config("agent.default_connection", "fetchai/p2p_libp2p:0.24.0")
        self.add_item("connection", "fetchai/soef:0.25.0")
        self.add_item("connection", "fetchai/ledger:0.18.0")
        self.add_item("skill", "fetchai/tac_control_contract:0.25.0")
        self.set_config("agent.default_ledger", EthereumCrypto.identifier)
        self.nested_set_config(
            "agent.required_ledgers",
            [FetchAICrypto.identifier, EthereumCrypto.identifier],
        )
        setting_path = "agent.default_routing"
        self.nested_set_config(setting_path, default_routing)
        self.run_install()

        # add keys
        self.generate_private_key(EthereumCrypto.identifier)
        self.generate_private_key(
            FetchAICrypto.identifier, FETCHAI_PRIVATE_KEY_FILE_CONNECTION
        )
        self.add_private_key(EthereumCrypto.identifier, ETHEREUM_PRIVATE_KEY_FILE)
        self.add_private_key(
            FetchAICrypto.identifier,
            FETCHAI_PRIVATE_KEY_FILE_CONNECTION,
            connection=True,
        )
        self.replace_private_key_in_file(
            FUNDED_ETH_PRIVATE_KEY_1, ETHEREUM_PRIVATE_KEY_FILE
        )
        self.replace_private_key_in_file(
            NON_FUNDED_FETCHAI_PRIVATE_KEY_1, FETCHAI_PRIVATE_KEY_FILE_CONNECTION
        )
        setting_path = "vendor.fetchai.connections.p2p_libp2p.cert_requests"
        settings = json.dumps(
            [
                {
                    "identifier": "acn",
                    "ledger_id": EthereumCrypto.identifier,
                    "not_after": "2022-01-01",
                    "not_before": "2021-01-01",
                    "public_key": FetchAICrypto.identifier,
                    "message_format": "{public_key}",
                    "save_path": ".certs/conn_cert.txt",
                }
            ]
        )
        self.set_config(setting_path, settings, type_="list")
<<<<<<< HEAD
        # setting_path = "vendor.fetchai.connections.soef.config"
        # settings = {
        #     "chain_identifier": EthereumCrypto.identifier,
        #     # "api_key": "TwiCIriSl0mLahw17pyqoA",
        #     "is_https": False,
        #     "soef_addr": "127.0.0.1",
        #     "soef_port": 9002,
        # }
        # self.nested_set_config(setting_path, settings)
        setting_path = "vendor.fetchai.connections.soef.config.chain_identifier"
        self.set_config(setting_path, EthereumCrypto.identifier)
        setting_path = "vendor.fetchai.connections.soef.config.soef_addr"
        self.set_config(setting_path, "127.0.0.1")
        setting_path = "vendor.fetchai.connections.soef.config.soef_port"
        self.set_config(setting_path, 9002)
        setting_path = "vendor.fetchai.connections.soef.config.is_https"
        self.set_config(setting_path, False)

=======
        setting_path = "vendor.fetchai.connections.soef.config.chain_identifier"
        self.set_config(setting_path, EthereumCrypto.identifier)
>>>>>>> 1cffc17e
        setting_path = "vendor.fetchai.skills.tac_control.is_abstract"
        self.set_config(setting_path, True, "bool")

        # replace location
        setting_path = (
            "vendor.fetchai.skills.tac_control_contract.models.parameters.args.location"
        )
        self.nested_set_config(setting_path, location)

        # set tac id
        data = {"key": "tac", "value": tac_id}
        setting_path = "vendor.fetchai.skills.tac_control_contract.models.parameters.args.service_data"
        self.nested_set_config(setting_path, data)

        # check manually built agent is the same as the fetched one
        diff = self.difference_to_fetched_agent(
            "fetchai/tac_controller_contract:0.30.0", tac_controller_name
        )
        assert (
            diff == []
        ), "Difference between created and fetched project for files={}".format(diff)

        # prepare agents for test
        for agent_name, config, private_key in (
            (tac_aea_one, NON_GENESIS_CONFIG, FUNDED_ETH_PRIVATE_KEY_2),
            (tac_aea_two, NON_GENESIS_CONFIG_TWO, FUNDED_ETH_PRIVATE_KEY_3),
        ):
            self.set_agent_context(agent_name)

            # add items
            self.add_item("connection", "fetchai/p2p_libp2p:0.24.0")
            self.add_item("connection", "fetchai/soef:0.25.0")
            self.add_item("connection", "fetchai/ledger:0.18.0")
            self.add_item("skill", "fetchai/tac_participation:0.23.0")
            self.add_item("skill", "fetchai/tac_negotiation:0.27.0")

            # set AEA config (no component overrides)
            self.set_config("agent.default_connection", "fetchai/p2p_libp2p:0.24.0")
            self.set_config("agent.default_ledger", EthereumCrypto.identifier)
            self.nested_set_config(
                "agent.required_ledgers",
                [FetchAICrypto.identifier, EthereumCrypto.identifier],
            )
            setting_path = "agent.default_routing"
            self.nested_set_config(setting_path, default_routing)
            data = {
                "dotted_path": "aea.decision_maker.gop:DecisionMakerHandler",
                "file_path": None,
                "config": {},
            }
            setting_path = "agent.decision_maker_handler"
            self.nested_set_config(setting_path, data)

            # install PyPI dependencies
            self.run_install()

            # add keys
            self.generate_private_key(EthereumCrypto.identifier)
            self.generate_private_key(
                FetchAICrypto.identifier, FETCHAI_PRIVATE_KEY_FILE_CONNECTION
            )
            self.add_private_key(EthereumCrypto.identifier, ETHEREUM_PRIVATE_KEY_FILE)
            self.add_private_key(
                FetchAICrypto.identifier,
                FETCHAI_PRIVATE_KEY_FILE_CONNECTION,
                connection=True,
            )
            self.replace_private_key_in_file(private_key, ETHEREUM_PRIVATE_KEY_FILE)

            # set p2p configs
            setting_path = "vendor.fetchai.connections.p2p_libp2p.config"
            self.nested_set_config(setting_path, config)
            setting_path = "vendor.fetchai.connections.p2p_libp2p.cert_requests"
            settings = json.dumps(
                [
                    {
                        "identifier": "acn",
                        "ledger_id": EthereumCrypto.identifier,
                        "not_after": "2022-01-01",
                        "not_before": "2021-01-01",
                        "public_key": FetchAICrypto.identifier,
                        "message_format": "{public_key}",
                        "save_path": ".certs/conn_cert.txt",
                    }
                ]
            )
            self.set_config(setting_path, settings, type_="list")

            # set SOEF configuration
<<<<<<< HEAD
            # setting_path = "vendor.fetchai.connections.soef.config"
            # settings = {
            #     "chain_identifier": EthereumCrypto.identifier,
            #     # "api_key": "TwiCIriSl0mLahw17pyqoA",
            #     "is_https": False,
            #     "soef_addr": "127.0.0.1",
            #     "soef_port": 9002,
            # }
            # self.nested_set_config(setting_path, settings)
            setting_path = "vendor.fetchai.connections.soef.config.chain_identifier"
            self.set_config(setting_path, EthereumCrypto.identifier)
            setting_path = "vendor.fetchai.connections.soef.config.soef_addr"
            self.set_config(setting_path, "127.0.0.1")
            setting_path = "vendor.fetchai.connections.soef.config.soef_port"
            self.set_config(setting_path, 9002)
            setting_path = "vendor.fetchai.connections.soef.config.is_https"
            self.set_config(setting_path, False)
=======
            setting_path = "vendor.fetchai.connections.soef.config.chain_identifier"
            self.set_config(setting_path, EthereumCrypto.identifier)
>>>>>>> 1cffc17e

            # set tac participant configuration
            self.set_config(
                "vendor.fetchai.skills.tac_participation.models.game.args.is_using_contract",
                True,
                "bool",
            )

            # set tac negotiation configuration
            self.set_config(
                "vendor.fetchai.skills.tac_negotiation.models.strategy.args.is_contract_tx",
                True,
                "bool",
            )

            # replace location
            setting_path = (
                "vendor.fetchai.skills.tac_participation.models.game.args.location"
            )
            self.nested_set_config(setting_path, location)

            # set tac id
            data = {
                "search_key": "tac",
                "search_value": tac_id,
                "constraint_type": "==",
            }
            setting_path = (
                "vendor.fetchai.skills.tac_participation.models.game.args.search_query"
            )
            self.nested_set_config(setting_path, data)

            diff = self.difference_to_fetched_agent(
                "fetchai/tac_participant_contract:0.20.0", agent_name
            )
            assert (
                diff == []
            ), "Difference between created and fetched project for files={}".format(
                diff
            )
            self.set_config(
                "vendor.fetchai.skills.tac_negotiation.models.strategy.args.service_key",
                tac_service,
            )

        # run tac controller
        self.set_agent_context(tac_controller_name)
        self.run_cli_command("build", cwd=self._get_cwd())
        self.run_cli_command("issue-certificates", cwd=self._get_cwd())
        now = datetime.datetime.now().strftime("%d %m %Y %H:%M")
        now_min = datetime.datetime.strptime(now, "%d %m %Y %H:%M")
        fut = now_min + datetime.timedelta(
            0, 120
        )  # we provide 2 minutes time for contract deployment
        start_time = fut.strftime("%d %m %Y %H:%M")
        setting_path = "vendor.fetchai.skills.tac_control_contract.models.parameters.args.registration_start_time"
        self.set_config(setting_path, start_time)
        tac_controller_process = self.run_agent()

        check_strings = (
            "Starting libp2p node...",
            "Connecting to libp2p node...",
            "Successfully connected to libp2p node!",
            LIBP2P_SUCCESS_MESSAGE,
            "registering agent on SOEF.",
            "requesting contract deployment transaction...",
            "Start processing messages...",
            "received raw transaction=",
            "transaction signing was successful.",
            "sending transaction to ledger.",
            "transaction was successfully submitted. Transaction digest=",
            "requesting transaction receipt.",
            "transaction was successfully settled. Transaction receipt=",
            "contract deployed.",
            "registering TAC data model on SOEF.",
            "TAC open for registration until:",
        )
        missing_strings = self.missing_from_output(
            tac_controller_process, check_strings, timeout=180, is_terminating=False
        )  # we need to wait sufficiently long (at least 2 minutes - see above for deployment)
        assert (
            missing_strings == []
        ), "Strings {} didn't appear in tac_controller output.".format(missing_strings)

        # run two agents (participants)
        self.set_agent_context(tac_aea_one)
        self.run_cli_command("build", cwd=self._get_cwd())
        self.run_cli_command("issue-certificates", cwd=self._get_cwd())
        tac_aea_one_process = self.run_agent()

        self.set_agent_context(tac_aea_two)
        self.run_cli_command("build", cwd=self._get_cwd())
        self.run_cli_command("issue-certificates", cwd=self._get_cwd())
        tac_aea_two_process = self.run_agent()

        check_strings = (
            "Starting libp2p node...",
            "Connecting to libp2p node...",
            "Successfully connected to libp2p node!",
            LIBP2P_SUCCESS_MESSAGE,
            "Start processing messages...",
            "searching for TAC, search_id=",
        )
        missing_strings = self.missing_from_output(
            tac_aea_one_process, check_strings, timeout=30, is_terminating=False
        )
        check_strings = ("found the TAC controller. Registering...",)
        missing_strings = self.missing_from_output(
            tac_aea_one_process, check_strings, timeout=60, is_terminating=False
        )  # we need to wait sufficiently long (at least 1 minutes - for registration)
        assert (
            missing_strings == []
        ), "Strings {} didn't appear in tac_aea_one output.".format(missing_strings)

        check_strings = (
            "Starting libp2p node...",
            "Connecting to libp2p node...",
            "Successfully connected to libp2p node!",
            LIBP2P_SUCCESS_MESSAGE,
            "Start processing messages...",
            "searching for TAC, search_id=",
            "found the TAC controller. Registering...",
        )
        missing_strings = self.missing_from_output(
            tac_aea_two_process, check_strings, timeout=30, is_terminating=False
        )
        assert (
            missing_strings == []
        ), "Strings {} didn't appear in tac_aea_two output.".format(missing_strings)

        check_strings = (
            "registered as 'tac_participant_one'",
            "registered as 'tac_participant_two'",
            "closing registration!",
            "unregistering TAC data model from SOEF.",
            "requesting create items transaction...",
            "received raw transaction=",
            "proposing the transaction to the decision maker. Waiting for confirmation ...",
            "transaction signing was successful.",
            "transaction was successfully submitted. Transaction digest=",
            "requesting transaction receipt.",
            "transaction was successfully settled. Transaction receipt=",
            "tokens created.",
            "requesting mint_items transactions for agent=",
            "tokens minted.",
            "requesting mint_items transactions for agent=",
            "tokens minted.",
            "all tokens minted.",
            "started competition:",
        )
        missing_strings = self.missing_from_output(
            tac_controller_process, check_strings, timeout=240, is_terminating=False
        )
        assert (
            missing_strings == []
        ), "Strings {} didn't appear in tac_controller output.".format(missing_strings)

        check_strings = (
            "received start event from the controller. Starting to compete...",
            "received a contract address:",
            "registering agent on SOEF.",
            "searching for sellers, search_id=",
            "searching for buyers, search_id=",
            "found potential sellers agents=",
            "found potential buyers agents=",
            "sending CFP to agent=",
            "received cfp from",
            "received propose from",
            "received decline from",
            "received accept from",
            "received match_accept_w_inform from",
            "sending propose to",
            "sending accept to",
            "requesting batch transaction hash, sending get_raw_message to fetchai/erc1155:0.21.0, message=",
            "requesting batch atomic swap transaction, sending get_raw_transaction to fetchai/erc1155:0.21.0, message=",
            "received raw transaction=",
            "received raw message=",
            "proposing the transaction to the decision maker. Waiting for confirmation ...",
            "proposing the message to the decision maker. Waiting for confirmation ...",
            "received signed_message from decision_maker, message=",
            "received signed_transaction from decision_maker, message=",
            "sending send_signed_transaction to ledger ethereum, message=",
            "transaction was successfully submitted. Transaction digest=",
            "transaction was successfully settled. Transaction receipt=",
        )
        missing_strings = self.missing_from_output(
            tac_aea_one_process, check_strings, timeout=300, is_terminating=False
        )
        assert (
            missing_strings == []
        ), "Strings {} didn't appear in tac_aea_one output.".format(missing_strings)

        check_strings = (
            "received start event from the controller. Starting to compete...",
            "received a contract address:",
            "registering agent on SOEF.",
            "searching for sellers, search_id=",
            "searching for buyers, search_id=",
            "found potential sellers agents=",
            "found potential buyers agents=",
            "sending CFP to agent=",
            "received cfp from",
            "received propose from",
            "received decline from",
            "received accept from",
            "received match_accept_w_inform from",
            "sending propose to",
            "sending accept to",
            "requesting batch transaction hash, sending get_raw_message to fetchai/erc1155:0.21.0, message=",
            "requesting batch atomic swap transaction, sending get_raw_transaction to fetchai/erc1155:0.21.0, message=",
            "received raw transaction=",
            "received raw message=",
            "proposing the transaction to the decision maker. Waiting for confirmation ...",
            "proposing the message to the decision maker. Waiting for confirmation ...",
            "received signed_message from decision_maker, message=",
            "received signed_transaction from decision_maker, message=",
            "sending send_signed_transaction to ledger ethereum, message=",
            "transaction was successfully submitted. Transaction digest=",
            "transaction was successfully settled. Transaction receipt=",
        )
        missing_strings = self.missing_from_output(
            tac_aea_two_process, check_strings, timeout=360, is_terminating=False
        )
        assert (
            missing_strings == []
        ), "Strings {} didn't appear in tac_aea_two output.".format(missing_strings)

        # Note, we do not need to check std output of the other participant as it is implied

        self.terminate_agents(
            tac_controller_process, tac_aea_one_process, tac_aea_two_process
        )
        assert (
            self.is_successfully_terminated()
        ), "Agents weren't successfully terminated."<|MERGE_RESOLUTION|>--- conflicted
+++ resolved
@@ -411,7 +411,6 @@
             ]
         )
         self.set_config(setting_path, settings, type_="list")
-<<<<<<< HEAD
         # setting_path = "vendor.fetchai.connections.soef.config"
         # settings = {
         #     "chain_identifier": EthereumCrypto.identifier,
@@ -430,10 +429,6 @@
         setting_path = "vendor.fetchai.connections.soef.config.is_https"
         self.set_config(setting_path, False)
 
-=======
-        setting_path = "vendor.fetchai.connections.soef.config.chain_identifier"
-        self.set_config(setting_path, EthereumCrypto.identifier)
->>>>>>> 1cffc17e
         setting_path = "vendor.fetchai.skills.tac_control.is_abstract"
         self.set_config(setting_path, True, "bool")
 
@@ -523,7 +518,6 @@
             self.set_config(setting_path, settings, type_="list")
 
             # set SOEF configuration
-<<<<<<< HEAD
             # setting_path = "vendor.fetchai.connections.soef.config"
             # settings = {
             #     "chain_identifier": EthereumCrypto.identifier,
@@ -541,10 +535,8 @@
             self.set_config(setting_path, 9002)
             setting_path = "vendor.fetchai.connections.soef.config.is_https"
             self.set_config(setting_path, False)
-=======
             setting_path = "vendor.fetchai.connections.soef.config.chain_identifier"
             self.set_config(setting_path, EthereumCrypto.identifier)
->>>>>>> 1cffc17e
 
             # set tac participant configuration
             self.set_config(
