# -*- coding: utf-8 -*-
# ------------------------------------------------------------------------------
#
#   Copyright 2018-2019 Fetch.AI Limited
#
#   Licensed under the Apache License, Version 2.0 (the "License");
#   you may not use this file except in compliance with the License.
#   You may obtain a copy of the License at
#
#       http://www.apache.org/licenses/LICENSE-2.0
#
#   Unless required by applicable law or agreed to in writing, software
#   distributed under the License is distributed on an "AS IS" BASIS,
#   WITHOUT WARRANTIES OR CONDITIONS OF ANY KIND, either express or implied.
#   See the License for the specific language governing permissions and
#   limitations under the License.
#
# ------------------------------------------------------------------------------
"""Test P2PLibp2p connection build."""
import os
import tempfile
from io import StringIO
from unittest import mock

import pytest

from aea.exceptions import AEAException

from packages.fetchai.connections.p2p_libp2p import check_dependencies
from packages.fetchai.connections.p2p_libp2p.check_dependencies import (
<<<<<<< HEAD
    build_node,
    check_versions,
)
from packages.fetchai.connections.p2p_libp2p.connection import LIBP2P_NODE_MODULE_NAME
=======
    MINIMUM_GCC_VERSION,
    MINIMUM_GO_VERSION,
    main,
    version_to_string,
)
>>>>>>> 197e8895


def test_check_versions():
    """Test check_versions - positive case."""
    with mock.patch("sys.stdout", new_callable=StringIO) as mock_stdout:
        check_versions()
        stdout = mock_stdout.getvalue()
    assert f"check 'go'>={version_to_string(MINIMUM_GO_VERSION)}, found " in stdout
    assert f"check 'gcc'>={version_to_string(MINIMUM_GCC_VERSION)}, found " in stdout


def test_check_versions_negative_binary_not_found():
    """Test check_versions - negative case, binary not found."""
    with mock.patch("shutil.which", return_value=None):
        with pytest.raises(
            AEAException,
            match="'go' is required by the libp2p connection, but it is not installed, or it is not accessible from the system path.",
        ):
            check_versions()


def test_check_versions_negative_version_too_low():
    """Test check_versions - negative case, version too low."""
    with mock.patch.object(
        check_dependencies, "get_version", return_value=(0, 0, 0),
    ):
        with pytest.raises(
            AEAException,
            match=f"The installed version of 'go' is too low: expected at least {version_to_string(MINIMUM_GO_VERSION)}; found 0.0.0.",
        ):
            check_versions()


def test_check_versions_negative_cannot_parse_version():
    """Test the check_versions - negative case, cannot parse version."""
    with mock.patch("sys.stdout", new_callable=StringIO) as mock_stdout:
        with mock.patch("subprocess.check_output", return_value=b""):
            check_versions()
        stdout = mock_stdout.getvalue()
    assert (
        "Warning: cannot parse 'go' version from command: ['go', 'version']." in stdout
    )
    assert (
        "Warning: cannot parse 'gcc' version from command: ['gcc', '--version'].\n"
        in stdout
    )


def test_build_node():
    """Test build node function."""
    with tempfile.TemporaryDirectory() as build_dir:
        build_node(build_dir)
        assert os.path.exists(os.path.join(build_dir, LIBP2P_NODE_MODULE_NAME))<|MERGE_RESOLUTION|>--- conflicted
+++ resolved
@@ -28,18 +28,13 @@
 
 from packages.fetchai.connections.p2p_libp2p import check_dependencies
 from packages.fetchai.connections.p2p_libp2p.check_dependencies import (
-<<<<<<< HEAD
+    MINIMUM_GCC_VERSION,
+    MINIMUM_GO_VERSION,
     build_node,
     check_versions,
+    version_to_string,
 )
 from packages.fetchai.connections.p2p_libp2p.connection import LIBP2P_NODE_MODULE_NAME
-=======
-    MINIMUM_GCC_VERSION,
-    MINIMUM_GO_VERSION,
-    main,
-    version_to_string,
-)
->>>>>>> 197e8895
 
 
 def test_check_versions():
