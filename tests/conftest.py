# -*- coding: utf-8 -*-
# ------------------------------------------------------------------------------
#
#   Copyright 2018-2019 Fetch.AI Limited
#
#   Licensed under the Apache License, Version 2.0 (the "License");
#   you may not use this file except in compliance with the License.
#   You may obtain a copy of the License at
#
#       http://www.apache.org/licenses/LICENSE-2.0
#
#   Unless required by applicable law or agreed to in writing, software
#   distributed under the License is distributed on an "AS IS" BASIS,
#   WITHOUT WARRANTIES OR CONDITIONS OF ANY KIND, either express or implied.
#   See the License for the specific language governing permissions and
#   limitations under the License.
#
# ------------------------------------------------------------------------------

"""Conftest module for Pytest."""

import asyncio
import inspect
import logging
import os
import socket
import sys
import time
from pathlib import Path
from threading import Timer
from typing import Optional, cast

import docker as docker
from docker.models.containers import Container

import gym

from oef.agents import AsyncioCore, OEFAgent

import pytest

import aea
from aea import AEA_DIR
from aea.cli.common import _init_cli_config
from aea.cli_gui import DEFAULT_AUTHOR
from aea.configurations.base import (
    ComponentConfiguration,
    ComponentType,
    ConnectionConfig,
    DEFAULT_AEA_CONFIG_FILE,
    DEFAULT_CONNECTION_CONFIG_FILE,
    DEFAULT_CONTRACT_CONFIG_FILE,
    DEFAULT_PROTOCOL_CONFIG_FILE,
    DEFAULT_SKILL_CONFIG_FILE,
    PublicId,
)
from aea.configurations.components import Component
from aea.connections.base import Connection
from aea.connections.stub.connection import StubConnection
from aea.mail.base import Address

from packages.fetchai.connections.http_client.connection import HTTPClientConnection
from packages.fetchai.connections.http_server.connection import HTTPServerConnection
from packages.fetchai.connections.local.connection import LocalNode, OEFLocalConnection
from packages.fetchai.connections.oef.connection import OEFConnection
from packages.fetchai.connections.p2p_client.connection import (
    PeerToPeerClientConnection,
)
from packages.fetchai.connections.tcp.tcp_client import TCPClientConnection
from packages.fetchai.connections.tcp.tcp_server import TCPServerConnection
from .data.dummy_connection.connection import DummyConnection

logger = logging.getLogger(__name__)

CUR_PATH = os.path.dirname(inspect.getfile(inspect.currentframe()))  # type: ignore
ROOT_DIR = os.path.join(CUR_PATH, "..")
CLI_LOG_OPTION = ["-v", "OFF"]

AUTHOR = DEFAULT_AUTHOR
CONFIGURATION_SCHEMA_DIR = os.path.join(AEA_DIR, "configurations", "schemas")
AGENT_CONFIGURATION_SCHEMA = os.path.join(
    CONFIGURATION_SCHEMA_DIR, "aea-config_schema.json"
)
SKILL_CONFIGURATION_SCHEMA = os.path.join(
    CONFIGURATION_SCHEMA_DIR, "skill-config_schema.json"
)
CONNECTION_CONFIGURATION_SCHEMA = os.path.join(
    CONFIGURATION_SCHEMA_DIR, "connection-config_schema.json"
)
PROTOCOL_CONFIGURATION_SCHEMA = os.path.join(
    CONFIGURATION_SCHEMA_DIR, "protocol-config_schema.json"
)

DUMMY_ENV = gym.GoalEnv

# common public ids used in the tests
UNKNOWN_PROTOCOL_PUBLIC_ID = PublicId("unknown_author", "unknown_protocol", "0.1.0")
UNKNOWN_CONNECTION_PUBLIC_ID = PublicId("unknown_author", "unknown_connection", "0.1.0")
UNKNOWN_SKILL_PUBLIC_ID = PublicId("unknown_author", "unknown_skill", "0.1.0")
LOCAL_CONNECTION_PUBLIC_ID = PublicId("fetchai", "local", "0.1.0")
P2P_CLIENT_CONNECTION_PUBLIC_ID = PublicId("fetchai", "p2p_client", "0.1.0")
HTTP_CLIENT_CONNECTION_PUBLIC_ID = PublicId("fetchai", "http_client", "0.1.0")
HTTP_PROTOCOL_PUBLIC_ID = PublicId("fetchai", "http", "0.1.0")
STUB_CONNECTION_PUBLIC_ID = PublicId("fetchai", "stub", "0.1.0")
DUMMY_PROTOCOL_PUBLIC_ID = PublicId("dummy_author", "dummy", "0.1.0")
DUMMY_CONNECTION_PUBLIC_ID = PublicId("dummy_author", "dummy", "0.1.0")
DUMMY_SKILL_PUBLIC_ID = PublicId("dummy_author", "dummy", "0.1.0")

contract_config_files = [
    os.path.join(
        ROOT_DIR, "aea", "contracts", "scaffold", DEFAULT_CONTRACT_CONFIG_FILE
    ),
]

protocol_config_files = [
    os.path.join(ROOT_DIR, "aea", "protocols", "default", DEFAULT_PROTOCOL_CONFIG_FILE),
    os.path.join(
        ROOT_DIR,
        "packages",
        "fetchai",
        "protocols",
        "fipa",
        DEFAULT_PROTOCOL_CONFIG_FILE,
    ),
    os.path.join(
        ROOT_DIR,
        "packages",
        "fetchai",
        "protocols",
        "oef_search",
        DEFAULT_PROTOCOL_CONFIG_FILE,
    ),
    os.path.join(
        ROOT_DIR, "aea", "protocols", "scaffold", DEFAULT_PROTOCOL_CONFIG_FILE
    ),
    os.path.join(
        ROOT_DIR,
        "packages",
        "fetchai",
        "protocols",
        "gym",
        DEFAULT_PROTOCOL_CONFIG_FILE,
    ),
    os.path.join(
        ROOT_DIR,
        "packages",
        "fetchai",
        "protocols",
        "ml_trade",
        DEFAULT_PROTOCOL_CONFIG_FILE,
    ),
    os.path.join(
        ROOT_DIR,
        "packages",
        "fetchai",
        "protocols",
        "tac",
        DEFAULT_PROTOCOL_CONFIG_FILE,
    ),
]

connection_config_files = [
    os.path.join(
        ROOT_DIR,
        "packages",
        "fetchai",
        "connections",
        "local",
        DEFAULT_CONNECTION_CONFIG_FILE,
    ),
    os.path.join(
        ROOT_DIR,
        "packages",
        "fetchai",
        "connections",
        "oef",
        DEFAULT_CONNECTION_CONFIG_FILE,
    ),
    os.path.join(
        ROOT_DIR, "aea", "connections", "scaffold", DEFAULT_CONNECTION_CONFIG_FILE
    ),
    os.path.join(
        ROOT_DIR,
        "packages",
        "fetchai",
        "connections",
        "gym",
        DEFAULT_CONNECTION_CONFIG_FILE,
    ),
    os.path.join(CUR_PATH, "data", "dummy_connection", DEFAULT_CONNECTION_CONFIG_FILE),
    os.path.join(CUR_PATH, "data", "gym-connection.yaml"),
]


skill_config_files = [
    os.path.join(ROOT_DIR, "aea", "skills", "error", DEFAULT_SKILL_CONFIG_FILE),
    os.path.join(ROOT_DIR, "aea", "skills", "scaffold", DEFAULT_SKILL_CONFIG_FILE),
    os.path.join(
        ROOT_DIR,
        "packages",
        "fetchai",
        "skills",
        "carpark_client",
        DEFAULT_SKILL_CONFIG_FILE,
    ),
    os.path.join(
        ROOT_DIR,
        "packages",
        "fetchai",
        "skills",
        "carpark_detection",
        DEFAULT_SKILL_CONFIG_FILE,
    ),
    os.path.join(
        ROOT_DIR, "packages", "fetchai", "skills", "echo", DEFAULT_SKILL_CONFIG_FILE
    ),
    os.path.join(
        ROOT_DIR, "packages", "fetchai", "skills", "gym", DEFAULT_SKILL_CONFIG_FILE
    ),
    os.path.join(
        ROOT_DIR,
        "packages",
        "fetchai",
        "skills",
        "ml_data_provider",
        DEFAULT_SKILL_CONFIG_FILE,
    ),
    os.path.join(
        ROOT_DIR, "packages", "fetchai", "skills", "ml_train", DEFAULT_SKILL_CONFIG_FILE
    ),
    os.path.join(
        ROOT_DIR,
        "packages",
        "fetchai",
        "skills",
        "tac_control",
        DEFAULT_SKILL_CONFIG_FILE,
    ),
    os.path.join(
        ROOT_DIR,
        "packages",
        "fetchai",
        "skills",
        "tac_negotiation",
        DEFAULT_SKILL_CONFIG_FILE,
    ),
    os.path.join(
        ROOT_DIR,
        "packages",
        "fetchai",
        "skills",
        "tac_participation",
        DEFAULT_SKILL_CONFIG_FILE,
    ),
    os.path.join(
        ROOT_DIR,
        "packages",
        "fetchai",
        "skills",
        "weather_client",
        DEFAULT_SKILL_CONFIG_FILE,
    ),
    os.path.join(
        ROOT_DIR,
        "packages",
        "fetchai",
        "skills",
        "weather_station",
        DEFAULT_SKILL_CONFIG_FILE,
    ),
    os.path.join(CUR_PATH, "data", "dummy_skill", DEFAULT_SKILL_CONFIG_FILE),
    os.path.join(
        CUR_PATH, "data", "dummy_aea", "skills", "dummy", DEFAULT_SKILL_CONFIG_FILE
    ),
    os.path.join(CUR_PATH, "data", "dependencies_skill", DEFAULT_SKILL_CONFIG_FILE),
    os.path.join(CUR_PATH, "data", "exception_skill", DEFAULT_SKILL_CONFIG_FILE),
]


agent_config_files = [
    os.path.join(CUR_PATH, "data", "dummy_aea", DEFAULT_AEA_CONFIG_FILE),
    os.path.join(CUR_PATH, "data", "aea-config.example.yaml"),
    os.path.join(CUR_PATH, "data", "aea-config.example_w_keys.yaml"),
]


def pytest_addoption(parser):
    """Add options to the parser."""
    parser.addoption("--ci", action="store_true", default=False)
    parser.addoption(
        "--no-integration-tests",
        action="store_true",
        default=False,
        help="Skip integration tests.",
    )


def pytest_configure(config):
    config.addinivalue_line("markers", "ci: mark test as not for ci")


def pytest_collection_modifyitems(config, items):
    if config.getoption("--ci"):
        skip_ci = pytest.mark.skip(reason="need no --ci to run")
        for item in items:
            if "ci" in item.keywords:
                item.add_marker(skip_ci)


@pytest.fixture(scope="session")
def oef_addr() -> str:
    """IP address pointing to the OEF Node to use during the tests."""
    return "127.0.0.1"


@pytest.fixture(scope="session")
def oef_port() -> int:
    """Port of the connection to the OEF Node to use during the tests."""
    return 10000


def tcpping(ip, port) -> bool:
    """Ping TCP port."""
    s = socket.socket(socket.AF_INET, socket.SOCK_STREAM)
    try:
        s.connect((ip, int(port)))
        s.shutdown(2)
        return True
    except Exception as e:
        logger.exception(e)
        return False


class OEFHealthCheck(object):
    """A health check class."""

    def __init__(
        self,
        oef_addr: str,
        oef_port: int,
        loop: Optional[asyncio.AbstractEventLoop] = None,
    ):
        """
        Initialize.

        :param oef_addr: IP address of the OEF node.
        :param oef_port: Port of the OEF node.
        """
        self.oef_addr = oef_addr
        self.oef_port = oef_port

        self._result = False
        self._stop = False
        self._core = AsyncioCore()
        self.agent = OEFAgent(
            "check", core=self._core, oef_addr=self.oef_addr, oef_port=self.oef_port
        )
        self.agent.on_connect_success = self.on_connect_ok
        self.agent.on_connection_terminated = self.on_connect_terminated
        self.agent.on_connect_failed = self.exception_handler

    def exception_handler(self, url=None, ex=None):
        """Handle exception during a connection attempt."""
        print("An error occurred. Exception: {}".format(ex))
        self._stop = True

    def on_connect_ok(self, url=None):
        """Handle a successful connection."""
        print("Connection OK!")
        self._result = True
        self._stop = True

    def on_connect_terminated(self, url=None):
        """Handle a connection failure."""
        print("Connection terminated.")
        self._stop = True

    def run(self) -> bool:
        """
        Run the check, asynchronously.

        :return: True if the check is successful, False otherwise.
        """
        self._result = False
        self._stop = False

        def stop_connection_attempt(self):
            if self.agent.state == "connecting":
                self.agent.state = "failed"

        t = Timer(1.5, stop_connection_attempt, args=(self,))

        try:
            print("Connecting to {}:{}...".format(self.oef_addr, self.oef_port))
            self._core.run_threaded()

            t.start()
            self._result = self.agent.connect()
            self._stop = True

            if self._result:
                print("Connection established. Tearing down connection...")
                self.agent.disconnect()
                t.cancel()
            else:
                print("A problem occurred. Exiting...")
            return self._result

        except Exception as e:
            print(str(e))
            return self._result
        finally:
            t.join(1.0)
            self.agent.stop()
            self.agent.disconnect()
            self._core.stop()


def _stop_oef_search_images():
    """Stop the OEF search image."""
    client = docker.from_env()
    for container in client.containers.list():
        if "fetchai/oef-search:0.7" in container.image.tags:
            logger.info("Stopping existing Docker image...")
            container.stop()


def _wait_for_oef(max_attempts: int = 15, sleep_rate: float = 1.0):
    """Wait until the OEF is up."""
    success = False
    attempt = 0
    while not success and attempt < max_attempts:
        attempt += 1
        logger.info("Attempt {}...".format(attempt))
        oef_healthcheck = OEFHealthCheck("127.0.0.1", 10000)
        result = oef_healthcheck.run()
        if result:
            success = True
        else:
            logger.info(
                "OEF not available yet - sleeping for {} second...".format(sleep_rate)
            )
            time.sleep(sleep_rate)

    return success


def _create_oef_docker_image(oef_addr_, oef_port_) -> Container:
    client = docker.from_env()

    logger.info(ROOT_DIR + "/tests/common/oef_search_pluto_scripts")
    ports = {
        "20000/tcp": ("0.0.0.0", 20000),  # nosec
        "30000/tcp": ("0.0.0.0", 30000),  # nosec
        "{}/tcp".format(oef_port_): ("0.0.0.0", oef_port_),  # nosec
    }
    volumes = {
        ROOT_DIR
        + "/tests/common/oef_search_pluto_scripts": {"bind": "/config", "mode": "rw"},
        ROOT_DIR + "/data/oef-logs": {"bind": "/logs", "mode": "rw"},
    }
    c = client.containers.run(
        "fetchai/oef-search:0.7",
        "/config/node_config.json",
        detach=True,
        ports=ports,
        volumes=volumes,
    )
    return c


@pytest.fixture(scope="session")
def network_node(oef_addr, oef_port, pytestconfig):
    """Network node initialization."""
    if sys.version_info < (3, 7):
        pytest.skip("Python version < 3.7 not supported by the OEF.")
    if pytestconfig.getoption("no_integration_tests"):
        pytest.skip("skipped: no OEF running")
        return

    if pytestconfig.getoption("ci"):
        logger.warning("Skipping creation of OEF Docker image...")
        success = _wait_for_oef(max_attempts=10, sleep_rate=2.0)
        if not success:
            pytest.fail("OEF doesn't work. Exiting...")
        else:
            yield
            return
    else:
        _stop_oef_search_images()
        c = _create_oef_docker_image(oef_addr, oef_port)
        c.start()

        # wait for the setup...
        logger.info("Setting up the OEF node...")
        success = _wait_for_oef(max_attempts=10, sleep_rate=2.0)

        if not success:
            c.stop()
            c.remove()
            pytest.fail("OEF doesn't work. Exiting...")
        else:
            logger.info("Done!")
            time.sleep(1.0)
            yield
            logger.info("Stopping the OEF node...")
            c.stop()
            c.remove()


def get_unused_tcp_port():
    """Get an unused TCP port."""
    s = socket.socket(socket.AF_INET, socket.SOCK_STREAM)
    s.bind(("", 0))
    s.listen(1)
    port = s.getsockname()[1]
    s.close()
    return port


def get_host():
    """Get the host."""
    s = socket.socket(socket.AF_INET, socket.SOCK_DGRAM)
    try:
        # doesn't even have to be reachable
        s.connect(("10.255.255.255", 1))
        IP = s.getsockname()[0]
    except Exception:
        IP = "127.0.0.1"
    finally:
        s.close()
    return IP


@pytest.fixture(scope="session", autouse=True)
def reset_aea_cli_config() -> None:
    """Resets the cli config."""
    _init_cli_config()


def _make_dummy_connection() -> Connection:
    dummy_connection = DummyConnection()
    return dummy_connection


def _make_local_connection(address: Address, node: LocalNode) -> Connection:
    oef_local_connection = OEFLocalConnection(
        node, address=address, connection_id=PublicId("fetchai", "local", "0.1.0")
    )
    return oef_local_connection


def _make_oef_connection(address: Address, oef_addr: str, oef_port: int):
    oef_connection = OEFConnection(
        oef_addr,
        oef_port,
        address=address,
        connection_id=PublicId("fetchai", "oef", "0.1.0"),
    )
    return oef_connection


<<<<<<< HEAD
=======
def _make_http_server_connection(
    address: Address, host: str, port: int, api_spec_path: str
):
    configuration = cast(
        ConnectionConfig,
        ComponentConfiguration.load(
            ComponentType.CONNECTION,
            Path(ROOT_DIR, "packages", "fetchai", "connections", "http_server"),
        ),
    )
    configuration.config["host"] = host
    configuration.config["port"] = port
    configuration.config["api_spec_path"] = api_spec_path
    http_connection = HTTPServerConnection(configuration)
    http_connection.address = address
    http_connection.load()
    return http_connection


>>>>>>> 99eff16d
def _make_http_client_connection(address: Address, host: str, port: int):
    http_connection = HTTPClientConnection(
        host,
        port,
        address=address,
        connection_id=PublicId("fetchai", "http_client", "0.1.0"),
    )
    return http_connection


def _make_tcp_server_connection(address: str, host: str, port: int):
    tcp_connection = TCPServerConnection(
        host, port, address=address, connection_id=PublicId("fetchai", "tcp", "0.1.0")
    )
    return tcp_connection


def _make_tcp_client_connection(address: str, host: str, port: int):
    tcp_connection = TCPClientConnection(
        host, port, address=address, connection_id=PublicId("fetchai", "tcp", "0.1.0")
    )
    return tcp_connection


def _make_p2p_client_connection(
    address: Address, provider_addr: str, provider_port: int
):
    p2p_client_connection = PeerToPeerClientConnection(
        provider_addr,
        provider_port,
        address=address,
        connection_id=PublicId("fetchai", "p2p", "0.1.0"),
    )
    return p2p_client_connection


def _make_stub_connection(input_file_path: str, output_file_path: str):
    connection = StubConnection(
        input_file_path=input_file_path,
        output_file_path=output_file_path,
        connection_id=PublicId("fetchai", "stub", "0.1.0"),
    )
    return connection<|MERGE_RESOLUTION|>--- conflicted
+++ resolved
@@ -560,8 +560,6 @@
     return oef_connection
 
 
-<<<<<<< HEAD
-=======
 def _make_http_server_connection(
     address: Address, host: str, port: int, api_spec_path: str
 ):
@@ -581,7 +579,6 @@
     return http_connection
 
 
->>>>>>> 99eff16d
 def _make_http_client_connection(address: Address, host: str, port: int):
     http_connection = HTTPClientConnection(
         host,
