--- conflicted
+++ resolved
@@ -880,11 +880,7 @@
     node_port: int = 11234,
     node_host: str = "127.0.0.1",
     uri: Optional[str] = None,
-<<<<<<< HEAD
-    ledger_api_id: str = DEFAULT_LEDGER,
-=======
     ledger_api_id: Union[SimpleId, str] = DEFAULT_LEDGER,
->>>>>>> c0e6d8d2
 ) -> P2PLibp2pClientConnection:
     crypto = make_crypto(ledger_api_id)
     identity = Identity("", address=crypto.address)
