--- conflicted
+++ resolved
@@ -27,7 +27,7 @@
 import sys
 import time
 from threading import Timer
-from typing import Optional
+from typing import Callable, Optional
 
 import docker as docker
 from docker.models.containers import Container
@@ -278,33 +278,37 @@
 ]
 
 
-<<<<<<< HEAD
-def pytest_addoption(parser):
-    """Add options to the parser."""
-    parser.addoption("--ci", action="store_true", default=False)
-    parser.addoption("--windows", action="store_true", default=False)
-    parser.addoption(
-        "--no-integration-tests",
-        action="store_true",
-        default=False,
-        help="Skip integration tests.",
-    )
-
-
-def pytest_configure(config):
-    config.addinivalue_line("markers", "ci: mark test as not for ci")
-
-
-def pytest_collection_modifyitems(config, items):
-    if config.getoption("--ci"):
-        skip_ci = pytest.mark.skip(reason="need no --ci to run")
-        for item in items:
-            if "ci" in item.keywords:
-                item.add_marker(skip_ci)
-
-
-=======
->>>>>>> 14da7fd0
+def skip_test_windows(is_class_test=False) -> Callable:
+    """
+    Decorate a pytest method to skip a test in a case we are on Windows.
+
+    :return: decorated method.
+    """
+
+    def decorator(pytest_func):
+        def check_windows_is_set():
+            if os.name == "nt":
+                pytest.skip("Skipping the test since it doesn't work on Windows.")
+                return False
+            return True
+
+        if is_class_test:
+
+            def wrapper(self, *args, **kwargs):  # type: ignore
+                if check_windows_is_set():
+                    pytest_func(self, *args, **kwargs)
+
+        else:
+
+            def wrapper(*args, **kwargs):  # type: ignore
+                if check_windows_is_set():
+                    pytest_func(*args, **kwargs)
+
+        return wrapper
+
+    return decorator
+
+
 @pytest.fixture(scope="session")
 def oef_addr() -> str:
     """IP address pointing to the OEF Node to use during the tests."""
@@ -476,6 +480,9 @@
         pytest.skip("Python version < 3.7 not supported by the OEF.")
         return
 
+    if os.name == "nt":
+        pytest.skip("Skip test as it doesn't work on Windows.")
+
     _stop_oef_search_images()
     c = _create_oef_docker_image(oef_addr, oef_port)
     c.start()
@@ -527,20 +534,11 @@
     return IP
 
 
-<<<<<<< HEAD
-@pytest.fixture(scope="session", autouse=True)
-def reset_aea_cli_config() -> None:
-    """Resets the cli config."""
-    _init_cli_config()
-
-
 def double_escape_windows_path_separator(path):
     """Double-escape Windows path separator '\'."""
     return path.replace("\\", "\\\\")
 
 
-=======
->>>>>>> 14da7fd0
 def _make_dummy_connection() -> Connection:
     dummy_connection = DummyConnection()
     return dummy_connection
