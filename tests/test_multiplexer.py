--- conflicted
+++ resolved
@@ -421,13 +421,8 @@
             multiplexer.put(envelope)
             time.sleep(0.5)
             mock_logger_warning.assert_called_with(
-<<<<<<< HEAD
-                "Connection {} cannot handle protocol {}. Cannot send the message.".format(
+                "Connection {} cannot handle protocol {}. Cannot send the envelope.".format(
                     connection_1.public_id, protocol_id
-=======
-                "Connection {} cannot handle protocol {}. Cannot send the envelope.".format(
-                    connection_1_id, protocol_id
->>>>>>> d40cdc5f
                 )
             )
 
