# -*- coding: utf-8 -*-
# ------------------------------------------------------------------------------
#
#   Copyright 2018-2019 Fetch.AI Limited
#
#   Licensed under the Apache License, Version 2.0 (the "License");
#   you may not use this file except in compliance with the License.
#   You may obtain a copy of the License at
#
#       http://www.apache.org/licenses/LICENSE-2.0
#
#   Unless required by applicable law or agreed to in writing, software
#   distributed under the License is distributed on an "AS IS" BASIS,
#   WITHOUT WARRANTIES OR CONDITIONS OF ANY KIND, either express or implied.
#   See the License for the specific language governing permissions and
#   limitations under the License.
#
# ------------------------------------------------------------------------------

"""This module contains a test for aea.context."""
<<<<<<< HEAD
from fetchai_crypto import FetchAICrypto
=======
import os
>>>>>>> 34da7ac6

from aea.context.base import AgentContext
from aea.identity.base import Identity


def test_agent_context():
    """Test the agent context."""
    agent_name = "name"
    address = "address"
    addresses = {FetchAICrypto.identifier: address}
    identity = Identity(agent_name, addresses)
    connection_status = "connection_status_stub"
    outbox = "outbox_stub"
    decision_maker_message_queue = "decision_maker_message_queue_stub"
    decision_maker_handler_context = "decision_maker_handler_context_stub"
    task_manager = "task_manager_stub"
    default_connection = "default_connection_stub"
    default_routing = "default_routing_stub"
    search_service_address = "search_service_address_stub"
    decision_maker_address = "decision_maker_address_stub"
    value = "some_value"
    kwargs = {"some_key": value}
    default_ledger_id = "fetchai"
    currency_denominations = {}
    data_dir = os.getcwd()

    def storage_callable_():
        pass

    ac = AgentContext(
        identity=identity,
        connection_status=connection_status,
        outbox=outbox,
        decision_maker_message_queue=decision_maker_message_queue,
        decision_maker_handler_context=decision_maker_handler_context,
        task_manager=task_manager,
        default_ledger_id=default_ledger_id,
        currency_denominations=currency_denominations,
        default_connection=default_connection,
        default_routing=default_routing,
        search_service_address=search_service_address,
        decision_maker_address=decision_maker_address,
        storage_callable=storage_callable_,
        data_dir=data_dir,
        **kwargs
    )
    assert ac.data_dir == data_dir
    assert ac.shared_state == {}
    assert ac.identity == identity
    assert ac.agent_name == identity.name
    assert ac.address == identity.address
    assert ac.addresses == identity.addresses
    assert ac.connection_status == connection_status
    assert ac.outbox == outbox
    assert ac.decision_maker_message_queue == decision_maker_message_queue
    assert ac.decision_maker_handler_context == decision_maker_handler_context
    assert ac.task_manager == task_manager
    assert ac.default_ledger_id == default_ledger_id
    assert ac.currency_denominations == currency_denominations
    assert ac.default_connection == default_connection
    assert ac.default_routing == default_routing
    assert ac.search_service_address == search_service_address
    assert ac.namespace.some_key == value
    assert ac.decision_maker_address == decision_maker_address
    assert ac.storage == storage_callable_()<|MERGE_RESOLUTION|>--- conflicted
+++ resolved
@@ -18,11 +18,9 @@
 # ------------------------------------------------------------------------------
 
 """This module contains a test for aea.context."""
-<<<<<<< HEAD
+import os
+
 from fetchai_crypto import FetchAICrypto
-=======
-import os
->>>>>>> 34da7ac6
 
 from aea.context.base import AgentContext
 from aea.identity.base import Identity
