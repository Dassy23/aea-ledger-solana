# -*- coding: utf-8 -*-
# ------------------------------------------------------------------------------
#
#   Copyright 2018-2019 Fetch.AI Limited
#
#   Licensed under the Apache License, Version 2.0 (the "License");
#   you may not use this file except in compliance with the License.
#   You may obtain a copy of the License at
#
#       http://www.apache.org/licenses/LICENSE-2.0
#
#   Unless required by applicable law or agreed to in writing, software
#   distributed under the License is distributed on an "AS IS" BASIS,
#   WITHOUT WARRANTIES OR CONDITIONS OF ANY KIND, either express or implied.
#   See the License for the specific language governing permissions and
#   limitations under the License.
#
# ------------------------------------------------------------------------------
"""This module contains the tests for aea/aea.py."""

import os
import tempfile
import time
from pathlib import Path
from threading import Thread

import pytest

import yaml

from aea import AEA_DIR
from aea.aea import AEA
from aea.configurations.base import ProtocolConfig
from aea.crypto.default import DEFAULT
from aea.crypto.ledger_apis import LedgerApis
from aea.crypto.wallet import Wallet
from aea.mail.base import Envelope
from aea.protocols.base import Protocol
from aea.protocols.default.message import DefaultMessage
from aea.protocols.default.serialization import DefaultSerializer
from aea.registries.base import Resources
from aea.skills.base import Skill

from packages.fetchai.connections.local.connection import LocalNode, OEFLocalConnection
from packages.fetchai.protocols.fipa.message import FIPAMessage
from packages.fetchai.protocols.fipa.serialization import FIPASerializer

from .conftest import CUR_PATH


def test_initialise_AEA():
    """Tests the initialisation of the AEA."""
    node = LocalNode()
    address_1 = "address"
    connections1 = [OEFLocalConnection(address_1, node)]
    private_key_pem_path = os.path.join(CUR_PATH, "data", "priv.pem")
    wallet = Wallet({"default": private_key_pem_path})
    ledger_apis = LedgerApis({}, "default")
    my_AEA = AEA(
        "Agent0",
        connections1,
        wallet,
        ledger_apis,
        resources=Resources(str(Path(CUR_PATH, "aea"))),
    )
    assert my_AEA.context == my_AEA._context, "Cannot access the Agent's Context"
    assert (
        not my_AEA.context.connection_status.is_connected
    ), "AEA should not be connected."
    my_AEA.setup()
    assert my_AEA.resources is not None, "Resources must not be None after setup"
    my_AEA.resources = Resources(str(Path(CUR_PATH, "aea")))
<<<<<<< HEAD
    assert my_AEA.resources is not None,\
        "Resources must not be None after set"
    assert my_AEA.context.shared_state is not None, \
        "Shared state must not be None after set"
    assert my_AEA.context.public_key is not None,\
        "Public key must not be None after set."
=======
    assert my_AEA.resources is not None, "Resources must not be None after set"
>>>>>>> 9fc692b0
    my_AEA.stop()
    assert my_AEA.context.task_queue is not None, \
        "Task queue must not be None after set."


def test_act():
    """Tests the act function of the AEA."""
    with LocalNode() as node:
        agent_name = "MyAgent"
        private_key_pem_path = os.path.join(CUR_PATH, "data", "priv.pem")
        wallet = Wallet({"default": private_key_pem_path})
        ledger_apis = LedgerApis({}, "default")
        address = wallet.addresses["default"]
        connections = [OEFLocalConnection(address, node)]
        resources = Resources(str(Path(CUR_PATH, "data", "dummy_aea")))

        agent = AEA(
            agent_name, connections, wallet, ledger_apis, resources, programmatic=False
        )
        t = Thread(target=agent.start)
        try:
            t.start()
            time.sleep(1.0)

            behaviour = agent.resources.behaviour_registry.fetch("dummy")
            assert behaviour[0].nb_act_called > 0, "Act() wasn't called"
        finally:
            agent.stop()
            t.join()


def test_react():
    """Tests income messages."""
    with LocalNode() as node:
        agent_name = "MyAgent"
        private_key_pem_path = os.path.join(CUR_PATH, "data", "priv.pem")
        wallet = Wallet({"default": private_key_pem_path})
        ledger_apis = LedgerApis({}, "default")
        address = wallet.addresses["default"]
        connection = OEFLocalConnection(address, node)
        connections = [connection]
        resources = Resources(str(Path(CUR_PATH, "data", "dummy_aea")))

        msg = DefaultMessage(type=DefaultMessage.Type.BYTES, content=b"hello")
        msg.counterparty = address
        message_bytes = DefaultSerializer().encode(msg)

        envelope = Envelope(
            to=address, sender=address, protocol_id="default", message=message_bytes
        )

        agent = AEA(
            agent_name, connections, wallet, ledger_apis, resources, programmatic=False
        )
        t = Thread(target=agent.start)
        try:
            t.start()
            time.sleep(1.0)
            agent.outbox.put(envelope)
            time.sleep(2.0)
            handler = agent.resources.handler_registry.fetch_by_skill(
                "default", "dummy"
            )
            assert handler is not None, "Handler is not set."
            assert (
                msg in handler.handled_messages
            ), "The message is not inside the handled_messages."
        except Exception:
            raise
        finally:
            agent.stop()
            t.join()


@pytest.mark.asyncio
async def test_handle():
    """Tests handle method of an agent."""
    with LocalNode() as node:
        agent_name = "MyAgent"
        private_key_pem_path = os.path.join(CUR_PATH, "data", "priv.pem")
        wallet = Wallet({"default": private_key_pem_path})
        ledger_apis = LedgerApis({}, "default")
        address = wallet.addresses["default"]
        connection = OEFLocalConnection(address, node)
        connections = [connection]
        resources = Resources(str(Path(CUR_PATH, "data", "dummy_aea")))

        msg = DefaultMessage(type=DefaultMessage.Type.BYTES, content=b"hello")
        msg.counterparty = agent_name
        message_bytes = DefaultSerializer().encode(msg)

        envelope = Envelope(
            to=address,
            sender=address,
            protocol_id="unknown_protocol",
            message=message_bytes,
        )

        agent = AEA(
            agent_name, connections, wallet, ledger_apis, resources, programmatic=False
        )
        t = Thread(target=agent.start)
        try:
            t.start()
            time.sleep(2.0)
            dummy_skill = agent.resources.get_skill("dummy")
            dummy_handler = dummy_skill.handlers["dummy"]

            expected_envelope = envelope
            agent.outbox.put(expected_envelope)
            time.sleep(2.0)
            assert len(dummy_handler.handled_messages) == 1

            #   DECODING ERROR
            msg = "hello".encode("utf-8")
            envelope = Envelope(
                to=address, sender=address, protocol_id="default", message=msg
            )
            expected_envelope = envelope
            agent.outbox.put(expected_envelope)
            time.sleep(2.0)
            assert len(dummy_handler.handled_messages) == 2

            #   UNSUPPORTED SKILL
            msg = FIPASerializer().encode(
                FIPAMessage(
                    performative=FIPAMessage.Performative.ACCEPT,
                    message_id=0,
                    dialogue_reference=(str(0), ""),
                    target=1,
                )
            )
            envelope = Envelope(
                to=address, sender=address, protocol_id="fipa", message=msg
            )
            expected_envelope = envelope
            agent.outbox.put(expected_envelope)
            time.sleep(2.0)
            assert len(dummy_handler.handled_messages) == 3

        finally:
            agent.stop()
            t.join()


class TestInitializeAEAProgrammaticallyFromResourcesDir:
    """Test that we can initialize the agent by providing the resource object loaded from dir."""

    @classmethod
    def setup_class(cls):
        """Set the test up."""
        cls.node = LocalNode()
        cls.node.start()
        cls.agent_name = "MyAgent"
        cls.private_key_pem_path = os.path.join(CUR_PATH, "data", "priv.pem")
        cls.wallet = Wallet({DEFAULT: cls.private_key_pem_path})
        cls.ledger_apis = LedgerApis({}, DEFAULT)
        cls.connection = OEFLocalConnection(cls.agent_name, cls.node)
        cls.connections = [cls.connection]

        cls.resources = Resources(os.path.join(CUR_PATH, "data", "dummy_aea"))
        cls.aea = AEA(
            cls.agent_name,
            cls.connections,
            cls.wallet,
            cls.ledger_apis,
            cls.resources,
            programmatic=False,
        )

        cls.expected_message = DefaultMessage(
            type=DefaultMessage.Type.BYTES, content=b"hello"
        )
        cls.expected_message.counterparty = cls.agent_name
        envelope = Envelope(
            to=cls.agent_name,
            sender=cls.agent_name,
            protocol_id="default",
            message=DefaultSerializer().encode(cls.expected_message),
        )

        cls.t = Thread(target=cls.aea.start)
        cls.t.start()

        time.sleep(0.5)
        cls.aea.outbox.put(envelope)
        time.sleep(0.5)

    def test_initialize_aea_programmatically(self):
        """Test that we can initialize an AEA programmatically."""
        dummy_behaviour = next(
            filter(
                lambda x: x.__class__.__name__ == "DummyBehaviour",
                self.aea.resources.behaviour_registry.fetch("dummy"),
            ),
            None,
        )
        assert dummy_behaviour is not None
        assert dummy_behaviour.nb_act_called > 0

        dummy_task = next(
            filter(
                lambda x: x.__class__.__name__ == "DummyTask",
                self.aea.resources.task_registry.fetch("dummy"),
            ),
            None,
        )
        assert dummy_task is not None
        assert dummy_task.nb_execute_called > 0

        dummy_handler = next(
            filter(
                lambda x: x.__class__.__name__ == "DummyHandler",
                self.aea.resources.handler_registry.fetch("default"),
            ),
            None,
        )
        assert dummy_handler is not None
        assert len(dummy_handler.handled_messages) == 1
        assert dummy_handler.handled_messages[0] == self.expected_message

    @classmethod
    def teardown_class(cls):
        """Tear the test down."""
        cls.aea.stop()
        cls.t.join()
        cls.node.stop()


class TestInitializeAEAProgrammaticallyBuildResources:
    """Test that we can initialize the agent by building the resource object."""

    @classmethod
    def setup_class(cls):
        """Set the test up."""
        cls.node = LocalNode()
        cls.node.start()
        cls.agent_name = "MyAgent"
        cls.private_key_pem_path = os.path.join(CUR_PATH, "data", "priv.pem")
        cls.wallet = Wallet({"default": cls.private_key_pem_path})
        cls.ledger_apis = LedgerApis({}, "default")
        cls.connection = OEFLocalConnection(cls.agent_name, cls.node)
        cls.connections = [cls.connection]

        cls.temp = tempfile.mkdtemp(prefix="test_aea_resources")
        cls.resources = Resources(cls.temp)
        cls.aea = AEA(
            cls.agent_name,
            cls.connections,
            cls.wallet,
            cls.ledger_apis,
            resources=cls.resources,
        )

        cls.default_protocol_configuration = ProtocolConfig.from_json(
            yaml.safe_load(open(Path(AEA_DIR, "protocols", "default", "protocol.yaml")))
        )
        cls.default_protocol = Protocol(
            "default", DefaultSerializer(), cls.default_protocol_configuration
        )
        cls.resources.protocol_registry.register(
            ("default", None), cls.default_protocol
        )

        cls.error_skill = Skill.from_dir(
            Path(AEA_DIR, "skills", "error"), cls.aea.context
        )
        cls.dummy_skill = Skill.from_dir(
            Path(CUR_PATH, "data", "dummy_skill"), cls.aea.context
        )
        cls.resources.add_skill(cls.dummy_skill)
        cls.resources.add_skill(cls.error_skill)

        cls.expected_message = DefaultMessage(
            type=DefaultMessage.Type.BYTES, content=b"hello"
        )
        cls.expected_message.counterparty = cls.agent_name

        cls.t = Thread(target=cls.aea.start)
        cls.t.start()
        time.sleep(0.5)

        cls.aea.outbox.put(
            Envelope(
                to=cls.agent_name,
                sender=cls.agent_name,
                protocol_id="default",
                message=DefaultSerializer().encode(cls.expected_message),
            )
        )

    def test_initialize_aea_programmatically(self):
        """Test that we can initialize an AEA programmatically."""
        time.sleep(0.5)

        dummy_behaviour = next(
            filter(
                lambda x: x.__class__.__name__ == "DummyBehaviour",
                self.aea.resources.behaviour_registry.fetch("dummy"),
            ),
            None,
        )
        assert dummy_behaviour is not None
        assert dummy_behaviour.nb_act_called > 0

        dummy_task = next(
            filter(
                lambda x: x.__class__.__name__ == "DummyTask",
                self.aea.resources.task_registry.fetch("dummy"),
            ),
            None,
        )
        assert dummy_task is not None
        assert dummy_task.nb_execute_called > 0

        dummy_handler = next(
            filter(
                lambda x: x.__class__.__name__ == "DummyHandler",
                self.aea.resources.handler_registry.fetch("default"),
            ),
            None,
        )
        assert dummy_handler is not None
        assert len(dummy_handler.handled_messages) == 1
        assert dummy_handler.handled_messages[0] == self.expected_message

    @classmethod
    def teardown_class(cls):
        """Tear the test down."""
        cls.aea.stop()
        cls.t.join()
        cls.node.stop()
        Path(cls.temp).rmdir()<|MERGE_RESOLUTION|>--- conflicted
+++ resolved
@@ -70,16 +70,12 @@
     my_AEA.setup()
     assert my_AEA.resources is not None, "Resources must not be None after setup"
     my_AEA.resources = Resources(str(Path(CUR_PATH, "aea")))
-<<<<<<< HEAD
     assert my_AEA.resources is not None,\
         "Resources must not be None after set"
     assert my_AEA.context.shared_state is not None, \
         "Shared state must not be None after set"
     assert my_AEA.context.public_key is not None,\
         "Public key must not be None after set."
-=======
-    assert my_AEA.resources is not None, "Resources must not be None after set"
->>>>>>> 9fc692b0
     my_AEA.stop()
     assert my_AEA.context.task_queue is not None, \
         "Task queue must not be None after set."
