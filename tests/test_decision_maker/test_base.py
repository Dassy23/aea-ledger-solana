# -*- coding: utf-8 -*-
# ------------------------------------------------------------------------------
#
#   Copyright 2018-2019 Fetch.AI Limited
#
#   Licensed under the Apache License, Version 2.0 (the "License");
#   you may not use this file except in compliance with the License.
#   You may obtain a copy of the License at
#
#       http://www.apache.org/licenses/LICENSE-2.0
#
#   Unless required by applicable law or agreed to in writing, software
#   distributed under the License is distributed on an "AS IS" BASIS,
#   WITHOUT WARRANTIES OR CONDITIONS OF ANY KIND, either express or implied.
#   See the License for the specific language governing permissions and
#   limitations under the License.
#
# ------------------------------------------------------------------------------

"""This module contains tests for decision_maker."""
import os
from queue import Queue
from unittest import mock

import pytest

import aea
import aea.decision_maker.base
from aea.crypto.ethereum import ETHEREUM
from aea.decision_maker.base import LedgerStateProxy
from aea.crypto.fetchai import DEFAULT_FETCHAI_CONFIG
from aea.crypto.ledger_apis import LedgerApis
from aea.crypto.wallet import FETCHAI, Wallet
from aea.decision_maker.base import DecisionMaker, OwnershipState, Preferences
from aea.decision_maker.messages.base import InternalMessage
from aea.decision_maker.messages.state_update import StateUpdateMessage
from aea.decision_maker.messages.transaction import TransactionMessage
from aea.mail.base import Multiplexer, OutBox
from aea.protocols.default.message import DefaultMessage

from ..conftest import CUR_PATH, DummyConnection
from web3.auto import Web3

MAX_REACTIONS = 10


class TestOwnershipState:
    """Test the base.py for DecisionMaker."""

    @classmethod
    def setup_class(cls):
        """Initialise the class."""
        cls.ownership_state = OwnershipState()

    def test_properties(self):
        """Test the assertion error for *_holdings."""
        with pytest.raises(AssertionError):
            self.ownership_state.amount_by_currency_id

        with pytest.raises(AssertionError):
            self.ownership_state.quantities_by_good_id

    def test_initialisation(self):
        """Test the initialisation of the ownership_state."""
        currency_endowment = {"FET": 100}
        good_endowment = {"good_id": 2}
        self.ownership_state.init(
            amount_by_currency_id=currency_endowment,
            quantities_by_good_id=good_endowment,
        )
        assert self.ownership_state.amount_by_currency_id is not None
        assert self.ownership_state.quantities_by_good_id is not None
        assert self.ownership_state.is_initialized

    def test_body(self):
        """Test the setter for the body."""
        msg = InternalMessage()
        msg.body = {"test_key": "test_value"}

        other_msg = InternalMessage(body={"test_key": "test_value"})
        assert msg == other_msg, "Messages should be equal."
<<<<<<< HEAD
        assert msg.check_consistency(), "It is true."
=======
>>>>>>> a9d9b8a4
        assert str(msg) == "InternalMessage(test_key=test_value)"
        assert msg._body is not None
        msg.body = {"Test": "My_test"}
        assert msg._body == {
            "Test": "My_test"
        }, "Message body must be equal with the above dictionary."
        msg.set("Test", 2)
        assert msg._body["Test"] == 2, "body['Test'] should be equal to 2."
        msg.unset("Test")
        assert "Test" not in msg._body.keys(), "Test should not exist."

    def test_transaction_is_affordable_agent_is_buyer(self):
        """Check if the agent has the money to cover the sender_amount (the agent=sender is the buyer)."""
        currency_endowment = {"FET": 100}
        good_endowment = {"good_id": 20}
        self.ownership_state.init(
            amount_by_currency_id=currency_endowment,
            quantities_by_good_id=good_endowment,
        )
        tx_message = TransactionMessage(
            performative=TransactionMessage.Performative.PROPOSE_FOR_SETTLEMENT,
            skill_callback_ids=["default"],
            tx_id="transaction0",
            tx_sender_addr="agent_1",
            tx_counterparty_addr="pk",
            tx_amount_by_currency_id={"FET": -1},
            tx_sender_fee=0,
            tx_counterparty_fee=0,
            tx_quantities_by_good_id={"good_id": 10},
            info={"some_info_key": "some_info_value"},
            ledger_id="fetchai",
        )

        assert self.ownership_state.check_transaction_is_affordable(
            tx_message=tx_message
        ), "We should have the money for the transaction!"

<<<<<<< HEAD
    def test_transaction_is_affordable_there_is_no_wealth(self):
        """Reject the transaction when there is no wealth exchange."""
        currency_endowment = {"FET": 0}
        good_endowment = {"good_id": 0}
        self.ownership_state.init(
            amount_by_currency_id=currency_endowment,
            quantities_by_good_id=good_endowment,
        )
        tx_message = TransactionMessage(
            performative=TransactionMessage.Performative.PROPOSE_FOR_SETTLEMENT,
            skill_callback_ids=["default"],
            tx_id="transaction0",
            tx_sender_addr="agent_1",
            tx_counterparty_addr="pk",
            tx_amount_by_currency_id={"FET": 0},
            tx_sender_fee=0,
            tx_counterparty_fee=0,
            tx_quantities_by_good_id={"good_id": 0},
            info={"some_info_key": "some_info_value"},
            ledger_id="fetchai",
        )

        assert not self.ownership_state.check_transaction_is_affordable(
            tx_message=tx_message
        ), "We must reject the transaction."

    def tests_transaction_is_affordable_agent_is_the_seller(self):
        """Check if the agent has the goods (the agent=sender is the seller)."""
        currency_endowment = {"FET": 0}
        good_endowment = {"good_id": 0}
        self.ownership_state.init(
            amount_by_currency_id=currency_endowment,
            quantities_by_good_id=good_endowment,
        )
=======
>>>>>>> a9d9b8a4
        tx_message = TransactionMessage(
            performative=TransactionMessage.Performative.PROPOSE_FOR_SETTLEMENT,
            skill_callback_ids=["default"],
            tx_id="transaction0",
            tx_sender_addr="agent_1",
            tx_counterparty_addr="pk",
<<<<<<< HEAD
            tx_amount_by_currency_id={"FET": 50},
            tx_sender_fee=0,
            tx_counterparty_fee=0,
            tx_quantities_by_good_id={"good_id": 0},
=======
            tx_amount_by_currency_id={"FET": 1},
            tx_sender_fee=0,
            tx_counterparty_fee=0,
            tx_quantities_by_good_id={"good_id": -10},
>>>>>>> a9d9b8a4
            info={"some_info_key": "some_info_value"},
            ledger_id="fetchai",
        )

        assert self.ownership_state.check_transaction_is_affordable(
            tx_message=tx_message
<<<<<<< HEAD
        ), "We must reject the transaction."

    def tests_transaction_is_affordable_else_statement(self):
        """Check that the function returns false if we cannot satisfy any if/elif statements."""
        currency_endowment = {"FET": 0}
        good_endowment = {"good_id": 0}
        self.ownership_state.init(
            amount_by_currency_id=currency_endowment,
            quantities_by_good_id=good_endowment,
        )
        tx_message = TransactionMessage(
            performative=TransactionMessage.Performative.PROPOSE_FOR_SETTLEMENT,
            skill_callback_ids=["default"],
            tx_id="transaction0",
            tx_sender_addr="agent_1",
            tx_counterparty_addr="pk",
            tx_amount_by_currency_id={"FET": 10},
            tx_sender_fee=0,
            tx_counterparty_fee=0,
            tx_quantities_by_good_id={"good_id": 50},
            info={"some_info_key": "some_info_value"},
            ledger_id="fetchai",
        )

        assert not self.ownership_state.check_transaction_is_affordable(
            tx_message=tx_message
        ), "We must reject the transaction."
=======
        ), "We should have the goods for the transaction!"
>>>>>>> a9d9b8a4

    def test_apply(self):
        """Test the apply function."""
        currency_endowment = {"FET": 100}
        good_endowment = {"good_id": 2}
        self.ownership_state.init(
            amount_by_currency_id=currency_endowment,
            quantities_by_good_id=good_endowment,
        )
        tx_message = TransactionMessage(
            performative=TransactionMessage.Performative.PROPOSE_FOR_SETTLEMENT,
            skill_callback_ids=["default"],
            tx_id="transaction0",
            tx_sender_addr="agent_1",
            tx_counterparty_addr="pk",
            tx_amount_by_currency_id={"FET": -20},
            tx_sender_fee=5,
            tx_counterparty_fee=0,
            tx_quantities_by_good_id={"good_id": 10},
            info={"some_info_key": "some_info_value"},
            ledger_id="fetchai",
        )
        list_of_transactions = [tx_message]
        state = self.ownership_state
        new_state = self.ownership_state.apply_transactions(
            transactions=list_of_transactions
        )
        assert (
            state != new_state
        ), "after applying a list_of_transactions must have a different state!"

<<<<<<< HEAD
    def test_transaction_update(self):
        """Test the transaction update when sending tokens."""
=======
    def test_transaction__update(self):
        """Test the tranasction update."""
>>>>>>> a9d9b8a4
        currency_endowment = {"FET": 100}
        good_endowment = {"good_id": 20}

        self.ownership_state.init(
            amount_by_currency_id=currency_endowment,
            quantities_by_good_id=good_endowment,
        )
        assert self.ownership_state.amount_by_currency_id == currency_endowment
        assert self.ownership_state.quantities_by_good_id == good_endowment
        tx_message = TransactionMessage(
            performative=TransactionMessage.Performative.PROPOSE_FOR_SETTLEMENT,
            skill_callback_ids=["default"],
            tx_id="transaction0",
            tx_sender_addr="agent_1",
            tx_counterparty_addr="pk",
            tx_amount_by_currency_id={"FET": -20},
            tx_sender_fee=5,
            tx_counterparty_fee=0,
            tx_quantities_by_good_id={"good_id": 10},
            info={"some_info_key": "some_info_value"},
            ledger_id="fetchai",
        )
        self.ownership_state._update(tx_message=tx_message)
        expected_amount_by_currency_id = {"FET": 75}
        expected_quantities_by_good_id = {"good_id": 30}
        assert (
            self.ownership_state.amount_by_currency_id == expected_amount_by_currency_id
        )
        assert (
            self.ownership_state.quantities_by_good_id == expected_quantities_by_good_id
        )

<<<<<<< HEAD
    def test_transaction_update_receive(self):
        """Test the transaction update when receiving tokens."""
        currency_endowment = {"FET": 75}
        good_endowment = {"good_id": 30}
        self.ownership_state.init(
            amount_by_currency_id=currency_endowment,
            quantities_by_good_id=good_endowment,
        )
        assert self.ownership_state.amount_by_currency_id == currency_endowment
        assert self.ownership_state.quantities_by_good_id == good_endowment
=======
>>>>>>> a9d9b8a4
        tx_message = TransactionMessage(
            performative=TransactionMessage.Performative.PROPOSE_FOR_SETTLEMENT,
            skill_callback_ids=["default"],
            tx_id="transaction0",
            tx_sender_addr="agent_1",
            tx_counterparty_addr="pk",
            tx_amount_by_currency_id={"FET": 20},
            tx_sender_fee=5,
            tx_counterparty_fee=0,
            tx_quantities_by_good_id={"good_id": -10},
            info={"some_info_key": "some_info_value"},
            ledger_id="fetchai",
        )
        self.ownership_state._update(tx_message=tx_message)
        expected_amount_by_currency_id = {"FET": 90}
        expected_quantities_by_good_id = {"good_id": 20}
        assert (
            self.ownership_state.amount_by_currency_id == expected_amount_by_currency_id
        )
        assert (
            self.ownership_state.quantities_by_good_id == expected_quantities_by_good_id
        )
<<<<<<< HEAD


class Test_Preferences_Decision_maker:
    """Test the preferences."""

    @classmethod
    def setup_class(cls):
        """Initialise the class."""
        cls.preferences = Preferences()
        cls.ownership_state = OwnershipState()
        cls.good_holdings = {"good_id": 2}
        cls.currency_holdings = {"FET": 100}
        cls.utility_params = {"good_id": 20.0}
        cls.exchange_params = {"FET": 10.0}
        cls.tx_fee = 9
=======
>>>>>>> a9d9b8a4

    def test_preferences_properties(self):
        """Test the properties of the preferences class."""
        with pytest.raises(AssertionError):
            self.preferences.exchange_params_by_currency_id
        with pytest.raises(AssertionError):
            self.preferences.utility_params_by_good_id

    def test_preferences_init(self):
        """Test the preferences init()."""
<<<<<<< HEAD
        self.preferences.init(
            exchange_params_by_currency_id=self.exchange_params,
            utility_params_by_good_id=self.utility_params,
            tx_fee=self.tx_fee,
=======
        utility_params = {"good_id": 20.0}
        exchange_params = {"FET": 10.0}
        tx_fee = 9
        self.preferences.init(
            exchange_params_by_currency_id=exchange_params,
            utility_params_by_good_id=utility_params,
            tx_fee=tx_fee,
>>>>>>> a9d9b8a4
        )
        assert self.preferences.utility_params_by_good_id is not None
        assert self.preferences.exchange_params_by_currency_id is not None
        assert self.preferences.transaction_fees["seller_tx_fee"] == 4
        assert self.preferences.transaction_fees["buyer_tx_fee"] == 5
        assert self.preferences.is_initialized

<<<<<<< HEAD
    def test_logarithmic_utility(self):
        """Calculate the logarithmic utility and checks that it is not none.."""
        self.preferences.init(
            utility_params_by_good_id=self.utility_params,
            exchange_params_by_currency_id=self.exchange_params,
            tx_fee=self.tx_fee,
        )
        log_utility = self.preferences.logarithmic_utility(
            quantities_by_good_id=self.good_holdings
        )
        assert log_utility is not None, "Log_utility must not be none."

    def test_linear_utility(self):
        """Calculate the linear_utility and checks that it is not none."""
        linear_utility = self.preferences.linear_utility(
            amount_by_currency_id=self.currency_holdings
        )
        assert linear_utility is not None, "Linear utility must not be none."

    def test_get_score(self):
        """Calculate the score."""
        score = self.preferences.get_score(
            quantities_by_good_id=self.good_holdings,
            amount_by_currency_id=self.currency_holdings,
        )
        linear_utility = self.preferences.linear_utility(
            amount_by_currency_id=self.currency_holdings
        )
        log_utility = self.preferences.logarithmic_utility(
            quantities_by_good_id=self.good_holdings
        )
        assert (
            score == log_utility + linear_utility
        ), "The score must be equal to the sum of log_utility and linear_utility."

    def test_marginal_utility(self):
        """Test the marginal utility."""
        delta_good_holdings = {"good_id": 1}
        delta_currency_holdings = {"FET": -5}
        self.ownership_state.init(
            amount_by_currency_id=self.currency_holdings,
            quantities_by_good_id=self.good_holdings,
=======
    def test_utilities(self):
        """Test the utilities."""
        good_holdings = {"good_id": 2}
        currency_holdings = {"FET": 100}
        utility_params = {"good_id": 20.0}
        exchange_params = {"FET": 10.0}
        tx_fee = 9
        self.preferences.init(
            utility_params_by_good_id=utility_params,
            exchange_params_by_currency_id=exchange_params,
            tx_fee=tx_fee,
        )
        log_utility = self.preferences.logarithmic_utility(
            quantities_by_good_id=good_holdings
        )
        assert log_utility is not None

        linear_utility = self.preferences.linear_utility(
            amount_by_currency_id=currency_holdings
        )
        assert linear_utility is not None

        score = self.preferences.get_score(
            quantities_by_good_id=good_holdings, amount_by_currency_id=currency_holdings
        )
        assert score == log_utility + linear_utility

        delta_good_holdings = {"good_id": 1}
        delta_currency_holdings = {"FET": -5}
        self.ownership_state.init(
            amount_by_currency_id=currency_holdings, quantities_by_good_id=good_holdings
>>>>>>> a9d9b8a4
        )
        marginal_utility = self.preferences.marginal_utility(
            ownership_state=self.ownership_state,
            delta_quantities_by_good_id=delta_good_holdings,
            delta_amount_by_currency_id=delta_currency_holdings,
        )
<<<<<<< HEAD
        assert marginal_utility is not None, "Marginal utility must not be none."
=======
        assert marginal_utility is not None
>>>>>>> a9d9b8a4

    def test_score_diff_from_transaction(self):
        """Test the difference between the scores."""
        good_holdings = {"good_id": 2}
        currency_holdings = {"FET": 100}
        utility_params = {"good_id": 20.0}
        exchange_params = {"FET": 10.0}
        tx_fee = 3
        self.ownership_state.init(
            amount_by_currency_id=currency_holdings, quantities_by_good_id=good_holdings
        )
        self.preferences.init(
            utility_params_by_good_id=utility_params,
            exchange_params_by_currency_id=exchange_params,
            tx_fee=tx_fee,
        )
        tx_message = TransactionMessage(
            performative=TransactionMessage.Performative.PROPOSE_FOR_SETTLEMENT,
            skill_callback_ids=["default"],
            tx_id="transaction0",
            tx_sender_addr="agent_1",
            tx_counterparty_addr="pk",
            tx_amount_by_currency_id={"FET": -20},
            tx_sender_fee=self.preferences.transaction_fees["seller_tx_fee"],
            tx_counterparty_fee=self.preferences.transaction_fees["buyer_tx_fee"],
            tx_quantities_by_good_id={"good_id": 10},
            info={"some_info_key": "some_info_value"},
            ledger_id="fetchai",
        )

        cur_score = self.preferences.get_score(
            quantities_by_good_id=good_holdings, amount_by_currency_id=currency_holdings
        )
        new_state = self.ownership_state.apply_transactions([tx_message])
        new_score = self.preferences.get_score(
            quantities_by_good_id=new_state.quantities_by_good_id,
            amount_by_currency_id=new_state.amount_by_currency_id,
        )
        dif_scores = new_score - cur_score
        score_difference = self.preferences.get_score_diff_from_transaction(
            ownership_state=self.ownership_state, tx_message=tx_message
        )
<<<<<<< HEAD
        assert (
            score_difference == dif_scores
        ), "The calculated difference must be equal to the return difference from the function."
=======
        assert score_difference == dif_scores
>>>>>>> a9d9b8a4

    @classmethod
    def teardown_class(cls):
        """Teardown any state that was previously setup with a call to setup_class."""


class TestDecisionMaker:
    """Test the decision maker."""

    @classmethod
    def _patch_logger(cls):
        cls.patch_logger_warning = mock.patch.object(
            aea.decision_maker.base.logger, "warning"
        )
        cls.mocked_logger_warning = cls.patch_logger_warning.__enter__()

    @classmethod
    def _unpatch_logger(cls):
        cls.mocked_logger_warning.__exit__()

    @classmethod
    def setup_class(cls):
        """Initialise the decision maker."""
        cls._patch_logger()
        cls.multiplexer = Multiplexer([DummyConnection()])
        cls.outbox = OutBox(cls.multiplexer)
        private_key_pem_path = os.path.join(CUR_PATH, "data", "fet_private_key.txt")
        eth_private_key_pem_path = os.path.join(CUR_PATH, "data", "fet_private_key.txt")
        cls.wallet = Wallet(
            {FETCHAI: private_key_pem_path, ETHEREUM: eth_private_key_pem_path}
        )
        cls.ledger_apis = LedgerApis({FETCHAI: DEFAULT_FETCHAI_CONFIG}, FETCHAI)
        cls.agent_name = "test"
        cls.ownership_state = OwnershipState()
        cls.preferences = Preferences()
        cls.decision_maker = DecisionMaker(
            agent_name=cls.agent_name,
            max_reactions=MAX_REACTIONS,
            outbox=cls.outbox,
            wallet=cls.wallet,
            ledger_apis=cls.ledger_apis,
        )
        cls.multiplexer.connect()

        cls.tx_id = "transaction0"
        cls.tx_sender_addr = "agent_1"
        cls.tx_counterparty_addr = "pk"
        cls.info = {"some_info_key": "some_info_value"}
        cls.ledger_id = "fetchai"

    def test_properties(self):
        """Test the properties of the decision maker."""
        assert self.decision_maker.outbox.empty()
        assert isinstance(self.decision_maker.message_in_queue, Queue)
        assert isinstance(self.decision_maker.message_out_queue, Queue)
        assert isinstance(self.decision_maker.ledger_apis, LedgerApis)
        assert isinstance(self.outbox, OutBox)

    def test_decision_maker_execute(self):
        """Test the execute method."""
        tx_message = TransactionMessage(
            performative=TransactionMessage.Performative.PROPOSE_FOR_SETTLEMENT,
            skill_callback_ids=["default"],
<<<<<<< HEAD
            tx_id=self.tx_id,
            tx_sender_addr=self.tx_sender_addr,
            tx_counterparty_addr=self.tx_counterparty_addr,
=======
            tx_id="transaction0",
            tx_sender_addr="agent_1",
            tx_counterparty_addr="pk",
>>>>>>> a9d9b8a4
            tx_amount_by_currency_id={"FET": -20},
            tx_sender_fee=0,
            tx_counterparty_fee=0,
            tx_quantities_by_good_id={"good_id": 10},
<<<<<<< HEAD
            info=self.info,
            ledger_id=self.ledger_id,
=======
            info={"some_info_key": "some_info_value"},
            ledger_id="fetchai",
>>>>>>> a9d9b8a4
        )

        self.decision_maker.message_in_queue.put_nowait(tx_message)
        with mock.patch.object(self.decision_maker, "handle"):
            self.decision_maker.execute()
        assert self.decision_maker.message_in_queue.empty()

    def test_decision_maker_handle_state_update_initialize(self):
        """Test the handle method for a stateUpdate message with Initialize performative."""
        good_holdings = {"good_id": 2}
        currency_holdings = {"FET": 100}
        utility_params = {"good_id": 20.0}
        exchange_params = {"FET": 10.0}
        tx_fee = 1
        state_update_message = StateUpdateMessage(
            performative=StateUpdateMessage.Performative.INITIALIZE,
            amount_by_currency_id=currency_holdings,
            quantities_by_good_id=good_holdings,
            exchange_params_by_currency_id=exchange_params,
            utility_params_by_good_id=utility_params,
            tx_fee=tx_fee,
        )
        self.decision_maker.handle(state_update_message)
        assert self.decision_maker.ownership_state.amount_by_currency_id is not None
        assert self.decision_maker.ownership_state.quantities_by_good_id is not None
        assert (
            self.decision_maker.preferences.exchange_params_by_currency_id is not None
        )
        assert self.decision_maker.preferences.utility_params_by_good_id is not None

    def test_decision_maker_handle_update_apply(self):
        """Test the handle method for a stateUpdate message with APPLY performative."""
        good_holdings = {"good_id": 2}
        currency_holdings = {"FET": 100}
        currency_deltas = {"FET": -10}
        good_deltas = {"good_id": 1}
        state_update_message = StateUpdateMessage(
            performative=StateUpdateMessage.Performative.APPLY,
            amount_by_currency_id=currency_deltas,
            quantities_by_good_id=good_deltas,
        )
        self.decision_maker.handle(state_update_message)
        expected_amount_by_currency_id = {
            key: currency_holdings.get(key, 0) + currency_deltas.get(key, 0)
            for key in set(currency_holdings) | set(currency_deltas)
        }
        expected_quantities_by_good_id = {
            key: good_holdings.get(key, 0) + good_deltas.get(key, 0)
            for key in set(good_holdings) | set(good_deltas)
        }
        assert (
            self.decision_maker.ownership_state.amount_by_currency_id
            == expected_amount_by_currency_id
<<<<<<< HEAD
        ), "The amount_by_currency_id must be equal with the expected amount."
=======
        )
>>>>>>> a9d9b8a4
        assert (
            self.decision_maker.ownership_state.quantities_by_good_id
            == expected_quantities_by_good_id
        )

    def test_decision_maker_handle_tx_message(self):
<<<<<<< HEAD
        """Test the handle tx message method."""
        assert self.decision_maker.message_out_queue.empty()

        tx_message = TransactionMessage(
            performative=TransactionMessage.Performative.PROPOSE_FOR_SETTLEMENT,
            skill_callback_ids=["default"],
            tx_id=self.tx_id,
            tx_sender_addr=self.tx_sender_addr,
            tx_counterparty_addr=self.tx_counterparty_addr,
=======
        """Test the handle tx meessa method."""
        tx_message = TransactionMessage(
            performative=TransactionMessage.Performative.PROPOSE_FOR_SETTLEMENT,
            skill_callback_ids=["default"],
            tx_id="transaction0",
            tx_sender_addr="agent_1",
            tx_counterparty_addr="pk",
>>>>>>> a9d9b8a4
            tx_amount_by_currency_id={"FET": -2},
            tx_sender_fee=0,
            tx_counterparty_fee=0,
            tx_quantities_by_good_id={"good_id": 10},
<<<<<<< HEAD
            info=self.info,
            ledger_id=self.ledger_id,
=======
            info={"some_info_key": "some_info_value"},
            ledger_id="fetchai",
>>>>>>> a9d9b8a4
        )

        with mock.patch.object(
            self.decision_maker.ledger_apis, "token_balance", return_value=1000000
        ):
            with mock.patch.object(
                self.decision_maker.ledger_apis,
                "transfer",
                return_value="This is a test digest",
            ):
                self.decision_maker.handle(tx_message)
                assert not self.decision_maker.message_out_queue.empty()

<<<<<<< HEAD
    def test_decision_maker_handle_unknown_tx_message(self):
        """Test the handle tx message method."""
        patch_logger_error = mock.patch.object(aea.decision_maker.base.logger, "error")
        mocked_logger_error = patch_logger_error.__enter__()

        with mock.patch(
            "aea.decision_maker.messages.transaction.TransactionMessage.check_consistency",
            return_value=True,
        ):
            tx_message = TransactionMessage(
                performative=TransactionMessage.Performative.PROPOSE_FOR_SETTLEMENT,
                skill_callback_ids=["default"],
                tx_id=self.tx_id,
                tx_sender_addr=self.tx_sender_addr,
                tx_counterparty_addr=self.tx_counterparty_addr,
                tx_amount_by_currency_id={"FET": -2},
                tx_sender_fee=0,
                tx_counterparty_fee=0,
                tx_quantities_by_good_id={"good_id": 10},
                info=self.info,
                ledger_id="bitcoin",
            )
            self.decision_maker.handle(tx_message)
        mocked_logger_error.assert_called_with(
            "[test]: ledger_id=bitcoin is not supported"
        )

    def test_decision_maker_handle_tx_message_not_ready(self):
        """Test that the decision maker is not ready to pursuit the goals.Cannot handle the message."""
        tx_message = TransactionMessage(
            performative=TransactionMessage.Performative.PROPOSE_FOR_SETTLEMENT,
            skill_callback_ids=["default"],
            tx_id=self.tx_id,
            tx_sender_addr=self.tx_sender_addr,
            tx_counterparty_addr=self.tx_counterparty_addr,
            tx_amount_by_currency_id={"FET": -2},
            tx_sender_fee=0,
            tx_counterparty_fee=0,
            tx_quantities_by_good_id={"good_id": 10},
            info=self.info,
            ledger_id=self.ledger_id,
        )

=======
>>>>>>> a9d9b8a4
        with mock.patch.object(
            self.decision_maker.ledger_apis, "token_balance", return_value=1000000
        ):
            with mock.patch.object(
                self.decision_maker.ledger_apis,
                "transfer",
                return_value="This is a test digest",
            ):
                with mock.patch(
                    "aea.decision_maker.base.GoalPursuitReadiness.Status"
                ) as mocked_status:
                    mocked_status.READY.value = False
                    self.decision_maker.handle(tx_message)
                    assert not self.decision_maker.goal_pursuit_readiness.is_ready

        tx_message = TransactionMessage(
            performative=TransactionMessage.Performative.PROPOSE_FOR_SETTLEMENT,
            skill_callback_ids=["default"],
<<<<<<< HEAD
            tx_id=self.tx_id,
            tx_sender_addr=self.tx_sender_addr,
            tx_counterparty_addr=self.tx_counterparty_addr,
=======
            tx_id="transaction0",
            tx_sender_addr="agent_1",
            tx_counterparty_addr="pk",
>>>>>>> a9d9b8a4
            tx_amount_by_currency_id={"FET": -2},
            tx_sender_fee=0,
            tx_counterparty_fee=0,
            tx_quantities_by_good_id={"good_id": 10},
<<<<<<< HEAD
            info=self.info,
            ledger_id=self.ledger_id,
=======
            info={"some_info_key": "some_info_value"},
            ledger_id="fetchai",
>>>>>>> a9d9b8a4
        )
        self.decision_maker.handle(tx_message)
        assert not self.decision_maker.message_out_queue.empty()

<<<<<<< HEAD
    def test_decision_maker_hand_tx_ready_for_signing(self):
        """Test that the decision maker can handle a message that is ready for signing."""
        tx_message = TransactionMessage(
            performative=TransactionMessage.Performative.PROPOSE_FOR_SIGNING,
            skill_callback_ids=["default"],
            tx_id=self.tx_id,
            tx_sender_addr=self.tx_sender_addr,
            tx_counterparty_addr=self.tx_counterparty_addr,
            tx_amount_by_currency_id={"FET": -20},
            tx_sender_fee=0,
            tx_counterparty_fee=0,
            tx_quantities_by_good_id={"good_id": 0},
            ledger_id=self.ledger_id,
            info=self.info,
            signing_payload={"key": b"some_bytes"},
        )
        self.decision_maker.handle(tx_message)
        assert not self.decision_maker.message_out_queue.empty()

    def test_decision_maker_handle_tx_message_acceptable_for_settlement(self):
        """Test that a tx_message is acceptable for settlement."""
        tx_message = TransactionMessage(
            performative=TransactionMessage.Performative.PROPOSE_FOR_SETTLEMENT,
            skill_callback_ids=["default"],
            tx_id=self.tx_id,
            tx_sender_addr=self.tx_sender_addr,
            tx_counterparty_addr=self.tx_counterparty_addr,
            tx_amount_by_currency_id={"FET": -2},
            tx_sender_fee=0,
            tx_counterparty_fee=0,
            tx_quantities_by_good_id={"good_id": 10},
            info=self.info,
            ledger_id=self.ledger_id,
        )
        with mock.patch.object(
            self.decision_maker, "_is_acceptable_for_settlement", return_value=True
        ):
            with mock.patch.object(
                self.decision_maker, "_settle_tx", return_value="tx_digest"
            ):
                self.decision_maker.handle(tx_message)
                assert not self.decision_maker.message_out_queue.empty()

    def test_decision_maker_tx_message_is_not_acceptable_for_settlement(self):
        """Test that a tx_message is not acceptable for settlement."""
        tx_message = TransactionMessage(
            performative=TransactionMessage.Performative.PROPOSE_FOR_SETTLEMENT,
            skill_callback_ids=["default"],
            tx_id=self.tx_id,
            tx_sender_addr=self.tx_sender_addr,
            tx_counterparty_addr=self.tx_counterparty_addr,
            tx_amount_by_currency_id={"FET": -2},
            tx_sender_fee=0,
            tx_counterparty_fee=0,
            tx_quantities_by_good_id={"good_id": 10},
            info=self.info,
            ledger_id=self.ledger_id,
        )
=======
        with mock.patch.object(
            self.decision_maker, "_is_acceptable_for_settlement", return_value=True
        ):
            self.decision_maker.handle(tx_message)
            assert not self.decision_maker.message_out_queue.empty()

>>>>>>> a9d9b8a4
        with mock.patch.object(
            self.decision_maker, "_is_acceptable_for_settlement", return_value=True
        ):
            with mock.patch.object(
                self.decision_maker, "_settle_tx", return_value=None
            ):
                self.decision_maker.handle(tx_message)
                assert not self.decision_maker.message_out_queue.empty()

    def test_decision_maker_execute_w_wrong_input(self):
        """Test the execute method with wrong input."""
        default_message = DefaultMessage(
            type=DefaultMessage.Type.BYTES, content=b"hello"
        )

        self.decision_maker.message_in_queue.put_nowait(default_message)
        self.decision_maker.execute()

        self.mocked_logger_warning.assert_called_with(
            "[{}]: Message received by the decision maker is not of protocol_id=internal.".format(
                self.agent_name
            )
        )

    def test_is_affordable_off_chain(self):
        """Test the off_chain message."""
        tx_message = TransactionMessage(
            performative=TransactionMessage.Performative.PROPOSE_FOR_SETTLEMENT,
            skill_callback_ids=["default"],
<<<<<<< HEAD
            tx_id=self.tx_id,
            tx_sender_addr=self.tx_sender_addr,
            tx_counterparty_addr=self.tx_counterparty_addr,
=======
            tx_id="transaction0",
            tx_sender_addr="agent_1",
            tx_counterparty_addr="pk",
>>>>>>> a9d9b8a4
            tx_amount_by_currency_id={"FET": -20},
            tx_sender_fee=0,
            tx_counterparty_fee=0,
            tx_quantities_by_good_id={"good_id": 10},
            ledger_id="off_chain",
<<<<<<< HEAD
            info=self.info,
=======
            info={"some_info_key": "some_info_value"},
>>>>>>> a9d9b8a4
        )

        assert self.decision_maker._is_affordable(tx_message)

    def test_is_not_affordable_ledger_state_proxy(self):
        """Test that the tx_message is not affordable with initialized ledger_state_proxy."""
        with mock.patch(
            "aea.decision_maker.messages.transaction.TransactionMessage.check_consistency",
            return_value=True,
        ):
            tx_message = TransactionMessage(
                performative=TransactionMessage.Performative.PROPOSE_FOR_SETTLEMENT,
                skill_callback_ids=["default"],
                tx_id=self.tx_id,
                tx_sender_addr=self.tx_sender_addr,
                tx_counterparty_addr=self.tx_counterparty_addr,
                tx_amount_by_currency_id={"FET": -20},
                tx_sender_fee=0,
                tx_counterparty_fee=0,
                tx_quantities_by_good_id={"good_id": 10},
                ledger_id="bitcoin",
                info=self.info,
            )
            var = self.decision_maker._is_affordable(tx_message)
            assert not var

    def test_is_affordable_ledger_state_proxy(self):
        """Test that the tx_message is affordable with initialized ledger_state_proxy."""
        tx_message = TransactionMessage(
            performative=TransactionMessage.Performative.PROPOSE_FOR_SETTLEMENT,
            skill_callback_ids=["default"],
            tx_id=self.tx_id,
            tx_sender_addr=self.tx_sender_addr,
            tx_counterparty_addr=self.tx_counterparty_addr,
            tx_amount_by_currency_id={"FET": -20},
            tx_sender_fee=0,
            tx_counterparty_fee=0,
            tx_quantities_by_good_id={"good_id": 10},
            ledger_id=self.ledger_id,
            info=self.info,
        )

        with mock.patch.object(
            self.decision_maker, "_is_acceptable_for_settlement", return_value=True
        ):
            with mock.patch.object(
                self.decision_maker, "_settle_tx", return_value="tx_digest"
            ):
                self.decision_maker._is_affordable(tx_message)
                assert not self.decision_maker.message_out_queue.empty()

    def test_settle_tx_off_chain(self):
        """Test the off_chain message."""
        tx_message = TransactionMessage(
            performative=TransactionMessage.Performative.PROPOSE_FOR_SETTLEMENT,
            skill_callback_ids=["default"],
<<<<<<< HEAD
            tx_id=self.tx_id,
            tx_sender_addr=self.tx_sender_addr,
            tx_counterparty_addr=self.tx_counterparty_addr,
=======
            tx_id="transaction0",
            tx_sender_addr="agent_1",
            tx_counterparty_addr="pk",
>>>>>>> a9d9b8a4
            tx_amount_by_currency_id={"FET": -20},
            tx_sender_fee=0,
            tx_counterparty_fee=0,
            tx_quantities_by_good_id={"good_id": 10},
            ledger_id="off_chain",
<<<<<<< HEAD
            info=self.info,
=======
            info={"some_info_key": "some_info_value"},
>>>>>>> a9d9b8a4
        )

        tx_digest = self.decision_maker._settle_tx(tx_message)
        assert tx_digest == "off_chain_settlement"

    def test_settle_tx_known_chain(self):
        """Test the off_chain message."""
        tx_message = TransactionMessage(
            performative=TransactionMessage.Performative.PROPOSE_FOR_SETTLEMENT,
            skill_callback_ids=["default"],
            tx_id=self.tx_id,
            tx_sender_addr=self.tx_sender_addr,
            tx_counterparty_addr=self.tx_counterparty_addr,
            tx_amount_by_currency_id={"FET": -20},
            tx_sender_fee=0,
            tx_counterparty_fee=0,
            tx_quantities_by_good_id={"good_id": 10},
            ledger_id=self.ledger_id,
            info=self.info,
        )

        with mock.patch.object(
            self.decision_maker.ledger_apis, "transfer", return_value="tx_digest"
        ):
            tx_digest = self.decision_maker._settle_tx(tx_message)
        assert tx_digest == "tx_digest"

    def test_is_utility_enhancing(self):
        """Test the utility enhancing for off_chain message."""
        tx_message = TransactionMessage(
            performative=TransactionMessage.Performative.PROPOSE_FOR_SETTLEMENT,
            skill_callback_ids=["default"],
<<<<<<< HEAD
            tx_id=self.tx_id,
            tx_sender_addr=self.tx_sender_addr,
            tx_counterparty_addr=self.tx_counterparty_addr,
=======
            tx_id="transaction0",
            tx_sender_addr="agent_1",
            tx_counterparty_addr="pk",
>>>>>>> a9d9b8a4
            tx_amount_by_currency_id={"FET": -20},
            tx_sender_fee=0,
            tx_counterparty_fee=0,
            tx_quantities_by_good_id={"good_id": 10},
            ledger_id="off_chain",
<<<<<<< HEAD
            info=self.info,
=======
            info={"some_info_key": "some_info_value"},
>>>>>>> a9d9b8a4
        )
        self.decision_maker.ownership_state._quantities_by_good_id = None
        assert self.decision_maker._is_utility_enhancing(tx_message)

    def test_sign_tx_fetchai(self):
        """Test the private function sign_tx of the decision maker for fetchai ledger_id."""
        tx_hash = Web3.keccak(text="some_bytes")

        tx_message = TransactionMessage(
            performative=TransactionMessage.Performative.PROPOSE_FOR_SIGNING,
            skill_callback_ids=["default"],
            tx_id=self.tx_id,
            tx_sender_addr=self.tx_sender_addr,
            tx_counterparty_addr=self.tx_counterparty_addr,
            tx_amount_by_currency_id={"FET": -20},
            tx_sender_fee=0,
            tx_counterparty_fee=0,
            tx_quantities_by_good_id={"good_id": 0},
            ledger_id=self.ledger_id,
            info=self.info,
            signing_payload={"tx_hash": tx_hash},
        )

        tx_signature = self.decision_maker._sign_tx(tx_message)
        assert tx_signature is not None

    def test_sign_tx_fetchai_is_acceptable_for_signing(self):
        """Test the private function sign_tx of the decision maker for fetchai ledger_id."""
        tx_hash = Web3.keccak(text="some_bytes")

        tx_message = TransactionMessage(
            performative=TransactionMessage.Performative.PROPOSE_FOR_SIGNING,
            skill_callback_ids=["default"],
            tx_id=self.tx_id,
            tx_sender_addr=self.tx_sender_addr,
            tx_counterparty_addr=self.tx_counterparty_addr,
            tx_amount_by_currency_id={"FET": -20},
            tx_sender_fee=0,
            tx_counterparty_fee=0,
            tx_quantities_by_good_id={"good_id": 0},
            ledger_id=self.ledger_id,
            info=self.info,
            signing_payload={"tx_hash": tx_hash},
        )

        tx_signature = self.decision_maker._sign_tx(tx_message)
        assert tx_signature is not None

    def test_sing_tx_offchain(self):
        """Test the private function sign_tx for the offchain ledger_id."""
        tx_hash = Web3.keccak(text="some_bytes")
        tx_message = TransactionMessage(
            performative=TransactionMessage.Performative.PROPOSE_FOR_SIGNING,
            skill_callback_ids=["default"],
            tx_id=self.tx_id,
            tx_sender_addr=self.tx_sender_addr,
            tx_counterparty_addr=self.tx_counterparty_addr,
            tx_amount_by_currency_id={"FET": -20},
            tx_sender_fee=0,
            tx_counterparty_fee=0,
            tx_quantities_by_good_id={"good_id": 0},
            ledger_id="off_chain",
            info=self.info,
            signing_payload={"tx_hash": tx_hash},
        )

        tx_signature = self.decision_maker._sign_tx(tx_message)
        assert tx_signature is not None

    @classmethod
    def teardown_class(cls):
        """Tear the tests down."""
        cls._unpatch_logger()
        cls.multiplexer.disconnect()


class Test_LedgerStateProxy:
    """Test the Ledger State Proxy."""

    @classmethod
    def setup_class(cls):
        """Set up the test."""
        cls.ledger_apis = LedgerApis({FETCHAI: DEFAULT_FETCHAI_CONFIG}, FETCHAI)
        cls.ledger_state_proxy = LedgerStateProxy(ledger_apis=cls.ledger_apis)

    def test_ledger_apis(self):
        """Test the returned ledger_apis."""
        assert self.ledger_state_proxy.ledger_apis == self.ledger_apis, "Must be equal."

    def test_transaction_is_not_affordable(self):
        """Test if the transaction is affordable on the ledger."""
        tx_message = TransactionMessage(
            performative=TransactionMessage.Performative.PROPOSE_FOR_SETTLEMENT,
            skill_callback_ids=["default"],
            tx_id="transaction0",
            tx_sender_addr="agent_1",
            tx_counterparty_addr="pk",
            tx_amount_by_currency_id={"FET": -20},
            tx_sender_fee=0,
            tx_counterparty_fee=0,
            tx_quantities_by_good_id={"good_id": 10},
            ledger_id="off_chain",
            info={"some_info_key": "some_info_value"},
        )

        with mock.patch.object(
            self.ledger_state_proxy.ledger_apis, "token_balance", return_value=0
        ):
            result = self.ledger_state_proxy.check_transaction_is_affordable(
                tx_message=tx_message
            )
        assert not result

    def test_transaction_is_affordable(self):
        """Test if the transaction is affordable on the ledger."""
        tx_message = TransactionMessage(
            performative=TransactionMessage.Performative.PROPOSE_FOR_SETTLEMENT,
            skill_callback_ids=["default"],
            tx_id="transaction0",
            tx_sender_addr="agent_1",
            tx_counterparty_addr="pk",
            tx_amount_by_currency_id={"FET": 20},
            tx_sender_fee=5,
            tx_counterparty_fee=0,
            tx_quantities_by_good_id={"good_id": 10},
            ledger_id="off_chain",
            info={"some_info_key": "some_info_value"},
        )
        with mock.patch.object(
            self.ledger_state_proxy.ledger_apis, "token_balance", return_value=0
        ):
            result = self.ledger_state_proxy.check_transaction_is_affordable(
                tx_message=tx_message
            )
        assert result<|MERGE_RESOLUTION|>--- conflicted
+++ resolved
@@ -79,10 +79,7 @@
 
         other_msg = InternalMessage(body={"test_key": "test_value"})
         assert msg == other_msg, "Messages should be equal."
-<<<<<<< HEAD
         assert msg.check_consistency(), "It is true."
-=======
->>>>>>> a9d9b8a4
         assert str(msg) == "InternalMessage(test_key=test_value)"
         assert msg._body is not None
         msg.body = {"Test": "My_test"}
@@ -120,7 +117,7 @@
             tx_message=tx_message
         ), "We should have the money for the transaction!"
 
-<<<<<<< HEAD
+
     def test_transaction_is_affordable_there_is_no_wealth(self):
         """Reject the transaction when there is no wealth exchange."""
         currency_endowment = {"FET": 0}
@@ -155,32 +152,22 @@
             amount_by_currency_id=currency_endowment,
             quantities_by_good_id=good_endowment,
         )
-=======
->>>>>>> a9d9b8a4
         tx_message = TransactionMessage(
             performative=TransactionMessage.Performative.PROPOSE_FOR_SETTLEMENT,
             skill_callback_ids=["default"],
             tx_id="transaction0",
             tx_sender_addr="agent_1",
             tx_counterparty_addr="pk",
-<<<<<<< HEAD
-            tx_amount_by_currency_id={"FET": 50},
+            tx_amount_by_currency_id={"FET": 10},
             tx_sender_fee=0,
             tx_counterparty_fee=0,
             tx_quantities_by_good_id={"good_id": 0},
-=======
-            tx_amount_by_currency_id={"FET": 1},
-            tx_sender_fee=0,
-            tx_counterparty_fee=0,
-            tx_quantities_by_good_id={"good_id": -10},
->>>>>>> a9d9b8a4
             info={"some_info_key": "some_info_value"},
             ledger_id="fetchai",
         )
 
         assert self.ownership_state.check_transaction_is_affordable(
             tx_message=tx_message
-<<<<<<< HEAD
         ), "We must reject the transaction."
 
     def tests_transaction_is_affordable_else_statement(self):
@@ -208,9 +195,6 @@
         assert not self.ownership_state.check_transaction_is_affordable(
             tx_message=tx_message
         ), "We must reject the transaction."
-=======
-        ), "We should have the goods for the transaction!"
->>>>>>> a9d9b8a4
 
     def test_apply(self):
         """Test the apply function."""
@@ -242,13 +226,9 @@
             state != new_state
         ), "after applying a list_of_transactions must have a different state!"
 
-<<<<<<< HEAD
+
     def test_transaction_update(self):
         """Test the transaction update when sending tokens."""
-=======
-    def test_transaction__update(self):
-        """Test the tranasction update."""
->>>>>>> a9d9b8a4
         currency_endowment = {"FET": 100}
         good_endowment = {"good_id": 20}
 
@@ -281,7 +261,6 @@
             self.ownership_state.quantities_by_good_id == expected_quantities_by_good_id
         )
 
-<<<<<<< HEAD
     def test_transaction_update_receive(self):
         """Test the transaction update when receiving tokens."""
         currency_endowment = {"FET": 75}
@@ -292,8 +271,6 @@
         )
         assert self.ownership_state.amount_by_currency_id == currency_endowment
         assert self.ownership_state.quantities_by_good_id == good_endowment
-=======
->>>>>>> a9d9b8a4
         tx_message = TransactionMessage(
             performative=TransactionMessage.Performative.PROPOSE_FOR_SETTLEMENT,
             skill_callback_ids=["default"],
@@ -316,8 +293,6 @@
         assert (
             self.ownership_state.quantities_by_good_id == expected_quantities_by_good_id
         )
-<<<<<<< HEAD
-
 
 class Test_Preferences_Decision_maker:
     """Test the preferences."""
@@ -332,8 +307,6 @@
         cls.utility_params = {"good_id": 20.0}
         cls.exchange_params = {"FET": 10.0}
         cls.tx_fee = 9
-=======
->>>>>>> a9d9b8a4
 
     def test_preferences_properties(self):
         """Test the properties of the preferences class."""
@@ -344,20 +317,10 @@
 
     def test_preferences_init(self):
         """Test the preferences init()."""
-<<<<<<< HEAD
         self.preferences.init(
             exchange_params_by_currency_id=self.exchange_params,
             utility_params_by_good_id=self.utility_params,
             tx_fee=self.tx_fee,
-=======
-        utility_params = {"good_id": 20.0}
-        exchange_params = {"FET": 10.0}
-        tx_fee = 9
-        self.preferences.init(
-            exchange_params_by_currency_id=exchange_params,
-            utility_params_by_good_id=utility_params,
-            tx_fee=tx_fee,
->>>>>>> a9d9b8a4
         )
         assert self.preferences.utility_params_by_good_id is not None
         assert self.preferences.exchange_params_by_currency_id is not None
@@ -365,7 +328,6 @@
         assert self.preferences.transaction_fees["buyer_tx_fee"] == 5
         assert self.preferences.is_initialized
 
-<<<<<<< HEAD
     def test_logarithmic_utility(self):
         """Calculate the logarithmic utility and checks that it is not none.."""
         self.preferences.init(
@@ -408,50 +370,14 @@
         self.ownership_state.init(
             amount_by_currency_id=self.currency_holdings,
             quantities_by_good_id=self.good_holdings,
-=======
-    def test_utilities(self):
-        """Test the utilities."""
-        good_holdings = {"good_id": 2}
-        currency_holdings = {"FET": 100}
-        utility_params = {"good_id": 20.0}
-        exchange_params = {"FET": 10.0}
-        tx_fee = 9
-        self.preferences.init(
-            utility_params_by_good_id=utility_params,
-            exchange_params_by_currency_id=exchange_params,
-            tx_fee=tx_fee,
-        )
-        log_utility = self.preferences.logarithmic_utility(
-            quantities_by_good_id=good_holdings
-        )
-        assert log_utility is not None
-
-        linear_utility = self.preferences.linear_utility(
-            amount_by_currency_id=currency_holdings
-        )
-        assert linear_utility is not None
-
-        score = self.preferences.get_score(
-            quantities_by_good_id=good_holdings, amount_by_currency_id=currency_holdings
-        )
-        assert score == log_utility + linear_utility
-
-        delta_good_holdings = {"good_id": 1}
-        delta_currency_holdings = {"FET": -5}
-        self.ownership_state.init(
-            amount_by_currency_id=currency_holdings, quantities_by_good_id=good_holdings
->>>>>>> a9d9b8a4
         )
         marginal_utility = self.preferences.marginal_utility(
             ownership_state=self.ownership_state,
             delta_quantities_by_good_id=delta_good_holdings,
             delta_amount_by_currency_id=delta_currency_holdings,
         )
-<<<<<<< HEAD
         assert marginal_utility is not None, "Marginal utility must not be none."
-=======
-        assert marginal_utility is not None
->>>>>>> a9d9b8a4
+
 
     def test_score_diff_from_transaction(self):
         """Test the difference between the scores."""
@@ -494,13 +420,9 @@
         score_difference = self.preferences.get_score_diff_from_transaction(
             ownership_state=self.ownership_state, tx_message=tx_message
         )
-<<<<<<< HEAD
         assert (
             score_difference == dif_scores
         ), "The calculated difference must be equal to the return difference from the function."
-=======
-        assert score_difference == dif_scores
->>>>>>> a9d9b8a4
 
     @classmethod
     def teardown_class(cls):
@@ -564,26 +486,15 @@
         tx_message = TransactionMessage(
             performative=TransactionMessage.Performative.PROPOSE_FOR_SETTLEMENT,
             skill_callback_ids=["default"],
-<<<<<<< HEAD
-            tx_id=self.tx_id,
-            tx_sender_addr=self.tx_sender_addr,
-            tx_counterparty_addr=self.tx_counterparty_addr,
-=======
-            tx_id="transaction0",
-            tx_sender_addr="agent_1",
-            tx_counterparty_addr="pk",
->>>>>>> a9d9b8a4
-            tx_amount_by_currency_id={"FET": -20},
-            tx_sender_fee=0,
-            tx_counterparty_fee=0,
-            tx_quantities_by_good_id={"good_id": 10},
-<<<<<<< HEAD
-            info=self.info,
-            ledger_id=self.ledger_id,
-=======
-            info={"some_info_key": "some_info_value"},
-            ledger_id="fetchai",
->>>>>>> a9d9b8a4
+            tx_id=self.tx_id,
+            tx_sender_addr=self.tx_sender_addr,
+            tx_counterparty_addr=self.tx_counterparty_addr,
+            tx_amount_by_currency_id={"FET": -20},
+            tx_sender_fee=0,
+            tx_counterparty_fee=0,
+            tx_quantities_by_good_id={"good_id": 10},
+            info=self.info,
+            ledger_id=self.ledger_id,
         )
 
         self.decision_maker.message_in_queue.put_nowait(tx_message)
@@ -637,18 +548,13 @@
         assert (
             self.decision_maker.ownership_state.amount_by_currency_id
             == expected_amount_by_currency_id
-<<<<<<< HEAD
         ), "The amount_by_currency_id must be equal with the expected amount."
-=======
-        )
->>>>>>> a9d9b8a4
         assert (
             self.decision_maker.ownership_state.quantities_by_good_id
             == expected_quantities_by_good_id
         )
 
     def test_decision_maker_handle_tx_message(self):
-<<<<<<< HEAD
         """Test the handle tx message method."""
         assert self.decision_maker.message_out_queue.empty()
 
@@ -658,26 +564,12 @@
             tx_id=self.tx_id,
             tx_sender_addr=self.tx_sender_addr,
             tx_counterparty_addr=self.tx_counterparty_addr,
-=======
-        """Test the handle tx meessa method."""
-        tx_message = TransactionMessage(
-            performative=TransactionMessage.Performative.PROPOSE_FOR_SETTLEMENT,
-            skill_callback_ids=["default"],
-            tx_id="transaction0",
-            tx_sender_addr="agent_1",
-            tx_counterparty_addr="pk",
->>>>>>> a9d9b8a4
             tx_amount_by_currency_id={"FET": -2},
             tx_sender_fee=0,
             tx_counterparty_fee=0,
             tx_quantities_by_good_id={"good_id": 10},
-<<<<<<< HEAD
-            info=self.info,
-            ledger_id=self.ledger_id,
-=======
-            info={"some_info_key": "some_info_value"},
-            ledger_id="fetchai",
->>>>>>> a9d9b8a4
+            info=self.info,
+            ledger_id=self.ledger_id,
         )
 
         with mock.patch.object(
@@ -691,7 +583,6 @@
                 self.decision_maker.handle(tx_message)
                 assert not self.decision_maker.message_out_queue.empty()
 
-<<<<<<< HEAD
     def test_decision_maker_handle_unknown_tx_message(self):
         """Test the handle tx message method."""
         patch_logger_error = mock.patch.object(aea.decision_maker.base.logger, "error")
@@ -735,8 +626,6 @@
             ledger_id=self.ledger_id,
         )
 
-=======
->>>>>>> a9d9b8a4
         with mock.patch.object(
             self.decision_maker.ledger_apis, "token_balance", return_value=1000000
         ):
@@ -755,31 +644,19 @@
         tx_message = TransactionMessage(
             performative=TransactionMessage.Performative.PROPOSE_FOR_SETTLEMENT,
             skill_callback_ids=["default"],
-<<<<<<< HEAD
-            tx_id=self.tx_id,
-            tx_sender_addr=self.tx_sender_addr,
-            tx_counterparty_addr=self.tx_counterparty_addr,
-=======
-            tx_id="transaction0",
-            tx_sender_addr="agent_1",
-            tx_counterparty_addr="pk",
->>>>>>> a9d9b8a4
+            tx_id=self.tx_id,
+            tx_sender_addr=self.tx_sender_addr,
+            tx_counterparty_addr=self.tx_counterparty_addr,
             tx_amount_by_currency_id={"FET": -2},
             tx_sender_fee=0,
             tx_counterparty_fee=0,
             tx_quantities_by_good_id={"good_id": 10},
-<<<<<<< HEAD
-            info=self.info,
-            ledger_id=self.ledger_id,
-=======
-            info={"some_info_key": "some_info_value"},
-            ledger_id="fetchai",
->>>>>>> a9d9b8a4
+            info=self.info,
+            ledger_id=self.ledger_id,
         )
         self.decision_maker.handle(tx_message)
         assert not self.decision_maker.message_out_queue.empty()
 
-<<<<<<< HEAD
     def test_decision_maker_hand_tx_ready_for_signing(self):
         """Test that the decision maker can handle a message that is ready for signing."""
         tx_message = TransactionMessage(
@@ -838,14 +715,7 @@
             info=self.info,
             ledger_id=self.ledger_id,
         )
-=======
-        with mock.patch.object(
-            self.decision_maker, "_is_acceptable_for_settlement", return_value=True
-        ):
-            self.decision_maker.handle(tx_message)
-            assert not self.decision_maker.message_out_queue.empty()
-
->>>>>>> a9d9b8a4
+
         with mock.patch.object(
             self.decision_maker, "_is_acceptable_for_settlement", return_value=True
         ):
@@ -875,25 +745,15 @@
         tx_message = TransactionMessage(
             performative=TransactionMessage.Performative.PROPOSE_FOR_SETTLEMENT,
             skill_callback_ids=["default"],
-<<<<<<< HEAD
-            tx_id=self.tx_id,
-            tx_sender_addr=self.tx_sender_addr,
-            tx_counterparty_addr=self.tx_counterparty_addr,
-=======
-            tx_id="transaction0",
-            tx_sender_addr="agent_1",
-            tx_counterparty_addr="pk",
->>>>>>> a9d9b8a4
+            tx_id=self.tx_id,
+            tx_sender_addr=self.tx_sender_addr,
+            tx_counterparty_addr=self.tx_counterparty_addr,
             tx_amount_by_currency_id={"FET": -20},
             tx_sender_fee=0,
             tx_counterparty_fee=0,
             tx_quantities_by_good_id={"good_id": 10},
             ledger_id="off_chain",
-<<<<<<< HEAD
-            info=self.info,
-=======
-            info={"some_info_key": "some_info_value"},
->>>>>>> a9d9b8a4
+            info=self.info,
         )
 
         assert self.decision_maker._is_affordable(tx_message)
@@ -950,25 +810,15 @@
         tx_message = TransactionMessage(
             performative=TransactionMessage.Performative.PROPOSE_FOR_SETTLEMENT,
             skill_callback_ids=["default"],
-<<<<<<< HEAD
-            tx_id=self.tx_id,
-            tx_sender_addr=self.tx_sender_addr,
-            tx_counterparty_addr=self.tx_counterparty_addr,
-=======
-            tx_id="transaction0",
-            tx_sender_addr="agent_1",
-            tx_counterparty_addr="pk",
->>>>>>> a9d9b8a4
+            tx_id=self.tx_id,
+            tx_sender_addr=self.tx_sender_addr,
+            tx_counterparty_addr=self.tx_counterparty_addr,
             tx_amount_by_currency_id={"FET": -20},
             tx_sender_fee=0,
             tx_counterparty_fee=0,
             tx_quantities_by_good_id={"good_id": 10},
             ledger_id="off_chain",
-<<<<<<< HEAD
-            info=self.info,
-=======
-            info={"some_info_key": "some_info_value"},
->>>>>>> a9d9b8a4
+            info=self.info,
         )
 
         tx_digest = self.decision_maker._settle_tx(tx_message)
@@ -1001,25 +851,15 @@
         tx_message = TransactionMessage(
             performative=TransactionMessage.Performative.PROPOSE_FOR_SETTLEMENT,
             skill_callback_ids=["default"],
-<<<<<<< HEAD
-            tx_id=self.tx_id,
-            tx_sender_addr=self.tx_sender_addr,
-            tx_counterparty_addr=self.tx_counterparty_addr,
-=======
-            tx_id="transaction0",
-            tx_sender_addr="agent_1",
-            tx_counterparty_addr="pk",
->>>>>>> a9d9b8a4
+            tx_id=self.tx_id,
+            tx_sender_addr=self.tx_sender_addr,
+            tx_counterparty_addr=self.tx_counterparty_addr,
             tx_amount_by_currency_id={"FET": -20},
             tx_sender_fee=0,
             tx_counterparty_fee=0,
             tx_quantities_by_good_id={"good_id": 10},
             ledger_id="off_chain",
-<<<<<<< HEAD
-            info=self.info,
-=======
-            info={"some_info_key": "some_info_value"},
->>>>>>> a9d9b8a4
+            info=self.info,
         )
         self.decision_maker.ownership_state._quantities_by_good_id = None
         assert self.decision_maker._is_utility_enhancing(tx_message)
