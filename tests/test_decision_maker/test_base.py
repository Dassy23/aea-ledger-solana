# -*- coding: utf-8 -*-
# ------------------------------------------------------------------------------
#
#   Copyright 2018-2019 Fetch.AI Limited
#
#   Licensed under the Apache License, Version 2.0 (the "License");
#   you may not use this file except in compliance with the License.
#   You may obtain a copy of the License at
#
#       http://www.apache.org/licenses/LICENSE-2.0
#
#   Unless required by applicable law or agreed to in writing, software
#   distributed under the License is distributed on an "AS IS" BASIS,
#   WITHOUT WARRANTIES OR CONDITIONS OF ANY KIND, either express or implied.
#   See the License for the specific language governing permissions and
#   limitations under the License.
#
# ------------------------------------------------------------------------------

"""This module contains tests for decision_maker."""
import os
import time
from queue import Queue
from unittest import TestCase, mock

import pytest

from web3.auto import Web3

import aea
import aea.decision_maker.base
from aea.configurations.base import PublicId
from aea.crypto.ethereum import ETHEREUM
from aea.crypto.fetchai import DEFAULT_FETCHAI_CONFIG
from aea.crypto.ledger_apis import LedgerApis
from aea.crypto.wallet import FETCHAI, Wallet
from aea.decision_maker.base import DecisionMaker, OwnershipState, Preferences
from aea.decision_maker.base import LedgerStateProxy
from aea.decision_maker.messages.state_update import StateUpdateMessage
from aea.decision_maker.messages.transaction import OFF_CHAIN, TransactionMessage
from aea.identity.base import Identity
from aea.mail.base import Multiplexer
from aea.protocols.default.message import DefaultMessage

from ..conftest import AUTHOR, CUR_PATH, DUMMY_CONNECTION_PUBLIC_ID, DummyConnection

MAX_REACTIONS = 10


def test_preferences_properties():
    """Test the properties of the preferences class."""
    preferences = Preferences()
    with pytest.raises(AssertionError):
        preferences.exchange_params_by_currency_id
    with pytest.raises(AssertionError):
        preferences.utility_params_by_good_id


def test_preferences_init():
    """Test the preferences init()."""
    utility_params = {"good_id": 20.0}
    exchange_params = {"FET": 10.0}
    tx_fee = 9
    preferences = Preferences(
        exchange_params_by_currency_id=exchange_params,
        utility_params_by_good_id=utility_params,
        tx_fee=tx_fee,
    )
    assert preferences.utility_params_by_good_id is not None
    assert preferences.exchange_params_by_currency_id is not None
    assert preferences.transaction_fees["seller_tx_fee"] == 4
    assert preferences.transaction_fees["buyer_tx_fee"] == 5
    assert preferences.is_initialized


def test_logarithmic_utility():
    """Calculate the logarithmic utility and checks that it is not none.."""
    utility_params = {"good_id": 20.0}
    exchange_params = {"FET": 10.0}
    good_holdings = {"good_id": 2}
    tx_fee = 9
    preferences = Preferences(
        utility_params_by_good_id=utility_params,
        exchange_params_by_currency_id=exchange_params,
        tx_fee=tx_fee,
    )
    log_utility = preferences.logarithmic_utility(quantities_by_good_id=good_holdings)
    assert log_utility is not None, "Log_utility must not be none."


def test_linear_utility():
    """Calculate the linear_utility and checks that it is not none."""
    currency_holdings = {"FET": 100}
    utility_params = {"good_id": 20.0}
    exchange_params = {"FET": 10.0}
    tx_fee = 9
    preferences = Preferences(
        utility_params_by_good_id=utility_params,
        exchange_params_by_currency_id=exchange_params,
        tx_fee=tx_fee,
    )
    linear_utility = preferences.linear_utility(amount_by_currency_id=currency_holdings)
    assert linear_utility is not None, "Linear utility must not be none."


def test_utility():
    """Calculate the score."""
    utility_params = {"good_id": 20.0}
    exchange_params = {"FET": 10.0}
    currency_holdings = {"FET": 100}
    good_holdings = {"good_id": 2}
    tx_fee = 9
    preferences = Preferences(
        utility_params_by_good_id=utility_params,
        exchange_params_by_currency_id=exchange_params,
        tx_fee=tx_fee,
    )
    score = preferences.utility(
        quantities_by_good_id=good_holdings, amount_by_currency_id=currency_holdings,
    )
    linear_utility = preferences.linear_utility(amount_by_currency_id=currency_holdings)
    log_utility = preferences.logarithmic_utility(quantities_by_good_id=good_holdings)
    assert (
        score == log_utility + linear_utility
    ), "The score must be equal to the sum of log_utility and linear_utility."


def test_marginal_utility():
    """Test the marginal utility."""
    currency_holdings = {"FET": 100}
    utility_params = {"good_id": 20.0}
    exchange_params = {"FET": 10.0}
    good_holdings = {"good_id": 2}
    tx_fee = 9
    preferences = Preferences(
        utility_params_by_good_id=utility_params,
        exchange_params_by_currency_id=exchange_params,
        tx_fee=tx_fee,
    )
    delta_good_holdings = {"good_id": 1}
    delta_currency_holdings = {"FET": -5}
    ownership_state = OwnershipState(
        amount_by_currency_id=currency_holdings, quantities_by_good_id=good_holdings,
    )
    marginal_utility = preferences.marginal_utility(
        ownership_state=ownership_state,
        delta_quantities_by_good_id=delta_good_holdings,
        delta_amount_by_currency_id=delta_currency_holdings,
    )
    assert marginal_utility is not None, "Marginal utility must not be none."


def test_score_diff_from_transaction():
    """Test the difference between the scores."""
    good_holdings = {"good_id": 2}
    currency_holdings = {"FET": 100}
    utility_params = {"good_id": 20.0}
    exchange_params = {"FET": 10.0}
    tx_fee = 3
    ownership_state = OwnershipState(
        amount_by_currency_id=currency_holdings, quantities_by_good_id=good_holdings
    )
    preferences = Preferences(
        utility_params_by_good_id=utility_params,
        exchange_params_by_currency_id=exchange_params,
        tx_fee=tx_fee,
    )
    tx_message = TransactionMessage(
        performative=TransactionMessage.Performative.PROPOSE_FOR_SETTLEMENT,
        skill_callback_ids=[PublicId(AUTHOR, "a_skill", "0.1.0")],
        tx_id="transaction0",
        tx_sender_addr="agent_1",
        tx_counterparty_addr="pk",
        tx_amount_by_currency_id={"FET": -20},
        tx_sender_fee=preferences.transaction_fees["seller_tx_fee"],
        tx_counterparty_fee=preferences.transaction_fees["buyer_tx_fee"],
        tx_quantities_by_good_id={"good_id": 10},
        info={"some_info_key": "some_info_value"},
        ledger_id="fetchai",
        tx_nonce="transaction nonce",
    )

    cur_score = preferences.utility(
        quantities_by_good_id=good_holdings, amount_by_currency_id=currency_holdings
    )
    new_state = ownership_state.apply_transactions([tx_message])
    new_score = preferences.utility(
        quantities_by_good_id=new_state.quantities_by_good_id,
        amount_by_currency_id=new_state.amount_by_currency_id,
    )
    dif_scores = new_score - cur_score
    score_difference = preferences.utility_diff_from_transaction(
        ownership_state=ownership_state, tx_message=tx_message
    )
    assert (
        score_difference == dif_scores
    ), "The calculated difference must be equal to the return difference from the function."


class TestDecisionMaker:
    """Test the decision maker."""

    @classmethod
    def _patch_logger(cls):
        cls.patch_logger_warning = mock.patch.object(
            aea.decision_maker.base.logger, "warning"
        )
        cls.mocked_logger_warning = cls.patch_logger_warning.__enter__()

    @classmethod
    def _unpatch_logger(cls):
        cls.mocked_logger_warning.__exit__()

    @classmethod
    def setup_class(cls):
        """Initialise the decision maker."""
        cls._patch_logger()
        cls.multiplexer = Multiplexer(
            [DummyConnection(connection_id=DUMMY_CONNECTION_PUBLIC_ID)]
        )
        private_key_pem_path = os.path.join(CUR_PATH, "data", "fet_private_key.txt")
        eth_private_key_pem_path = os.path.join(CUR_PATH, "data", "fet_private_key.txt")
        cls.wallet = Wallet(
            {FETCHAI: private_key_pem_path, ETHEREUM: eth_private_key_pem_path}
        )
        cls.ledger_apis = LedgerApis({FETCHAI: DEFAULT_FETCHAI_CONFIG}, FETCHAI)
        cls.agent_name = "test"
        cls.identity = Identity(
            cls.agent_name, addresses=cls.wallet.addresses, default_address_key=FETCHAI
        )
        cls.ownership_state = OwnershipState()
        cls.preferences = Preferences()
        cls.decision_maker = DecisionMaker(
            identity=cls.identity, wallet=cls.wallet, ledger_apis=cls.ledger_apis,
        )
        cls.multiplexer.connect()

        cls.tx_id = "transaction0"
        cls.tx_sender_addr = "agent_1"
        cls.tx_counterparty_addr = "pk"
        cls.info = {"some_info_key": "some_info_value"}
        cls.ledger_id = "fetchai"

        cls.decision_maker.start()

    def test_properties(self):
        """Test the properties of the decision maker."""
        assert isinstance(self.decision_maker.message_in_queue, Queue)
        assert isinstance(self.decision_maker.message_out_queue, Queue)
        assert isinstance(self.decision_maker.ledger_apis, LedgerApis)

    def test_decision_maker_execute(self):
        """Test the execute method."""
        tx_message = TransactionMessage(
            performative=TransactionMessage.Performative.PROPOSE_FOR_SETTLEMENT,
            skill_callback_ids=[PublicId(AUTHOR, "a_skill", "0.1.0")],
            tx_id=self.tx_id,
            tx_sender_addr=self.tx_sender_addr,
            tx_counterparty_addr=self.tx_counterparty_addr,
            tx_amount_by_currency_id={"FET": -20},
            tx_sender_fee=0,
            tx_counterparty_fee=0,
            tx_quantities_by_good_id={"good_id": 10},
            info=self.info,
            ledger_id=self.ledger_id,
            tx_nonce="Transaction nonce",
        )

        self.decision_maker.message_in_queue.put_nowait(tx_message)
        # test that after a while the queue has been consumed.
        time.sleep(0.5)
        assert self.decision_maker.message_in_queue.empty()
        time.sleep(0.5)
        assert not self.decision_maker.message_out_queue.empty()
        # TODO test the content of the response.
        response = self.decision_maker.message_out_queue.get()  # noqa

    def test_decision_maker_handle_state_update_initialize_and_apply(self):
        """Test the handle method for a stateUpdate message with Initialize and Apply performative."""
        good_holdings = {"good_id": 2}
        currency_holdings = {"FET": 100}
        utility_params = {"good_id": 20.0}
        exchange_params = {"FET": 10.0}
        currency_deltas = {"FET": -10}
        good_deltas = {"good_id": 1}

        tx_fee = 1
        state_update_message = StateUpdateMessage(
            performative=StateUpdateMessage.Performative.INITIALIZE,
            amount_by_currency_id=currency_holdings,
            quantities_by_good_id=good_holdings,
            exchange_params_by_currency_id=exchange_params,
            utility_params_by_good_id=utility_params,
            tx_fee=tx_fee,
        )
        self.decision_maker.handle(state_update_message)
        assert self.decision_maker.ownership_state.amount_by_currency_id is not None
        assert self.decision_maker.ownership_state.quantities_by_good_id is not None
        assert (
            self.decision_maker.preferences.exchange_params_by_currency_id is not None
        )
        assert self.decision_maker.preferences.utility_params_by_good_id is not None

        state_update_message = StateUpdateMessage(
            performative=StateUpdateMessage.Performative.APPLY,
            amount_by_currency_id=currency_deltas,
            quantities_by_good_id=good_deltas,
        )
        self.decision_maker.handle(state_update_message)
        expected_amount_by_currency_id = {
            key: currency_holdings.get(key, 0) + currency_deltas.get(key, 0)
            for key in set(currency_holdings) | set(currency_deltas)
        }
        expected_quantities_by_good_id = {
            key: good_holdings.get(key, 0) + good_deltas.get(key, 0)
            for key in set(good_holdings) | set(good_deltas)
        }
        assert (
            self.decision_maker.ownership_state.amount_by_currency_id
            == expected_amount_by_currency_id
        ), "The amount_by_currency_id must be equal with the expected amount."
        assert (
            self.decision_maker.ownership_state.quantities_by_good_id
            == expected_quantities_by_good_id
        )

    # TODO this used to work with the testnet
    def test_decision_maker_handle_tx_message(self):
        """Test the handle tx message method."""
        assert self.decision_maker.message_out_queue.empty()
        tx_message = TransactionMessage(
            performative=TransactionMessage.Performative.PROPOSE_FOR_SETTLEMENT,
            skill_callback_ids=[PublicId(AUTHOR, "a_skill", "0.1.0")],
            tx_id=self.tx_id,
            tx_sender_addr=self.tx_sender_addr,
            tx_counterparty_addr=self.tx_counterparty_addr,
            tx_amount_by_currency_id={"FET": -2},
            tx_sender_fee=0,
            tx_counterparty_fee=0,
            tx_quantities_by_good_id={"good_id": 10},
            info=self.info,
            ledger_id=self.ledger_id,
            tx_nonce="Transaction nonce",
        )

        with mock.patch.object(
            self.decision_maker.ledger_apis, "token_balance", return_value=1000000
        ):
            with mock.patch.object(
                self.decision_maker.ledger_apis,
                "transfer",
                return_value="This is a test digest",
            ):
                self.decision_maker.handle(tx_message)
                assert not self.decision_maker.message_out_queue.empty()
                self.decision_maker.message_out_queue.get()

    def test_decision_maker_handle_unknown_tx_message(self):
        """Test the handle tx message method."""
        patch_logger_error = mock.patch.object(aea.decision_maker.base.logger, "error")
        mocked_logger_error = patch_logger_error.__enter__()

        with mock.patch(
            "aea.decision_maker.messages.transaction.TransactionMessage._is_consistent",
            return_value=True,
        ):
            tx_message = TransactionMessage(
                performative=TransactionMessage.Performative.PROPOSE_FOR_SETTLEMENT,
                skill_callback_ids=[PublicId(AUTHOR, "a_skill", "0.1.0")],
                tx_id=self.tx_id,
                tx_sender_addr=self.tx_sender_addr,
                tx_counterparty_addr=self.tx_counterparty_addr,
                tx_amount_by_currency_id={"FET": -2},
                tx_sender_fee=0,
                tx_counterparty_fee=0,
                tx_quantities_by_good_id={"good_id": 10},
                info=self.info,
                ledger_id="bitcoin",
            )
            self.decision_maker.handle(tx_message)
        mocked_logger_error.assert_called_with(
            "[test]: ledger_id=bitcoin is not supported"
        )

    def test_decision_maker_handle_tx_message_not_ready(self):
        """Test that the decision maker is not ready to pursuit the goals.Cannot handle the message."""
        tx_message = TransactionMessage(
            performative=TransactionMessage.Performative.PROPOSE_FOR_SETTLEMENT,
            skill_callback_ids=[PublicId(AUTHOR, "a_skill", "0.1.0")],
            tx_id=self.tx_id,
            tx_sender_addr=self.tx_sender_addr,
            tx_counterparty_addr=self.tx_counterparty_addr,
            tx_amount_by_currency_id={"FET": -2},
            tx_sender_fee=0,
            tx_counterparty_fee=0,
            tx_quantities_by_good_id={"good_id": 10},
            info=self.info,
            ledger_id=self.ledger_id,
            tx_nonce="Transaction nonce",
        )

        with mock.patch.object(
            self.decision_maker.ledger_apis, "token_balance", return_value=1000000
        ):
            with mock.patch.object(
                self.decision_maker.ledger_apis,
                "transfer",
                return_value="This is a test digest",
            ):
                with mock.patch(
                    "aea.decision_maker.base.GoalPursuitReadiness.Status"
                ) as mocked_status:
                    mocked_status.READY.value = False
                    self.decision_maker.handle(tx_message)
                    assert not self.decision_maker.goal_pursuit_readiness.is_ready
                    self.decision_maker.message_out_queue.get()

        tx_message = TransactionMessage(
            performative=TransactionMessage.Performative.PROPOSE_FOR_SETTLEMENT,
            skill_callback_ids=[PublicId(AUTHOR, "a_skill", "0.1.0")],
            tx_id=self.tx_id,
            tx_sender_addr=self.tx_sender_addr,
            tx_counterparty_addr=self.tx_counterparty_addr,
            tx_amount_by_currency_id={"FET": -2},
            tx_sender_fee=0,
            tx_counterparty_fee=0,
            tx_quantities_by_good_id={"good_id": 10},
            info=self.info,
            ledger_id=self.ledger_id,
            tx_nonce="transaction nonce",
        )
        self.decision_maker.handle(tx_message)
        assert not self.decision_maker.message_out_queue.empty()
        self.decision_maker.message_out_queue.get()

    def test_decision_maker_hand_tx_ready_for_signing(self):
        """Test that the decision maker can handle a message that is ready for signing."""
        tx_message = TransactionMessage(
            performative=TransactionMessage.Performative.PROPOSE_FOR_SIGNING,
            skill_callback_ids=[PublicId(AUTHOR, "a_skill", "0.1.0")],
            tx_id=self.tx_id,
            tx_sender_addr=self.tx_sender_addr,
            tx_counterparty_addr=self.tx_counterparty_addr,
            tx_amount_by_currency_id={"FET": -20},
            tx_sender_fee=0,
            tx_counterparty_fee=0,
            tx_quantities_by_good_id={"good_id": 0},
            ledger_id=self.ledger_id,
            info=self.info,
            signing_payload={"key": b"some_bytes"},
        )
        self.decision_maker.handle(tx_message)
        assert not self.decision_maker.message_out_queue.empty()
        self.decision_maker.message_out_queue.get()

    def test_decision_maker_handle_tx_message_acceptable_for_settlement(self):
        """Test that a tx_message is acceptable for settlement."""
        tx_message = TransactionMessage(
            performative=TransactionMessage.Performative.PROPOSE_FOR_SETTLEMENT,
            skill_callback_ids=[PublicId(AUTHOR, "a_skill", "0.1.0")],
            tx_id=self.tx_id,
            tx_sender_addr=self.tx_sender_addr,
            tx_counterparty_addr=self.tx_counterparty_addr,
            tx_amount_by_currency_id={"FET": -2},
            tx_sender_fee=0,
            tx_counterparty_fee=0,
            tx_quantities_by_good_id={"good_id": 10},
            info=self.info,
            ledger_id=self.ledger_id,
            tx_nonce="Transaction nonce",
        )
        with mock.patch.object(
            self.decision_maker, "_is_acceptable_for_settlement", return_value=True
        ):
            with mock.patch.object(
                self.decision_maker, "_settle_tx", return_value="tx_digest"
            ):
                self.decision_maker.handle(tx_message)
                assert not self.decision_maker.message_out_queue.empty()
                self.decision_maker.message_out_queue.get()

    def test_decision_maker_tx_message_is_not_acceptable_for_settlement(self):
        """Test that a tx_message is not acceptable for settlement."""
        tx_message = TransactionMessage(
            performative=TransactionMessage.Performative.PROPOSE_FOR_SETTLEMENT,
            skill_callback_ids=[PublicId(AUTHOR, "a_skill", "0.1.0")],
            tx_id=self.tx_id,
            tx_sender_addr=self.tx_sender_addr,
            tx_counterparty_addr=self.tx_counterparty_addr,
            tx_amount_by_currency_id={"FET": -2},
            tx_sender_fee=0,
            tx_counterparty_fee=0,
            tx_quantities_by_good_id={"good_id": 10},
            ledger_id=self.ledger_id,
            info=self.info,
            tx_nonce="Transaction nonce",
        )

        with mock.patch.object(
            self.decision_maker, "_is_acceptable_for_settlement", return_value=True
        ):
            with mock.patch.object(
                self.decision_maker, "_settle_tx", return_value=None
            ):
                self.decision_maker.handle(tx_message)
                assert not self.decision_maker.message_out_queue.empty()
                self.decision_maker.message_out_queue.get()

    def test_decision_maker_execute_w_wrong_input(self):
        """Test the execute method with wrong input."""
        default_message = DefaultMessage(
            dialogue_reference=("", ""),
            message_id=1,
            target=0,
            performative=DefaultMessage.Performative.BYTES,
            content=b"hello",
        )

        with pytest.raises(ValueError):
            self.decision_maker.message_in_queue.put_nowait(default_message)

    def test_is_affordable_off_chain(self):
        """Test the off_chain message."""
        tx_message = TransactionMessage(
            performative=TransactionMessage.Performative.PROPOSE_FOR_SETTLEMENT,
            skill_callback_ids=[PublicId(AUTHOR, "a_skill", "0.1.0")],
            tx_id=self.tx_id,
            tx_sender_addr=self.tx_sender_addr,
            tx_counterparty_addr=self.tx_counterparty_addr,
            tx_amount_by_currency_id={"FET": -20},
            tx_sender_fee=0,
            tx_counterparty_fee=0,
            tx_quantities_by_good_id={"good_id": 10},
            ledger_id="off_chain",
            info=self.info,
            tx_nonce="Transaction nonce",
        )

        assert self.decision_maker._is_affordable(tx_message)

    def test_is_not_affordable_ledger_state_proxy(self):
        """Test that the tx_message is not affordable with initialized ledger_state_proxy."""
        with mock.patch(
            "aea.decision_maker.messages.transaction.TransactionMessage._is_consistent",
            return_value=True,
        ):
            tx_message = TransactionMessage(
                performative=TransactionMessage.Performative.PROPOSE_FOR_SETTLEMENT,
                skill_callback_ids=[PublicId(AUTHOR, "a_skill", "0.1.0")],
                tx_id=self.tx_id,
                tx_sender_addr=self.tx_sender_addr,
                tx_counterparty_addr=self.tx_counterparty_addr,
                tx_amount_by_currency_id={"FET": -20},
                tx_sender_fee=0,
                tx_counterparty_fee=0,
                tx_quantities_by_good_id={"good_id": 10},
                ledger_id="bitcoin",
                info=self.info,
            )
            var = self.decision_maker._is_affordable(tx_message)
            assert not var

    def test_is_affordable_ledger_state_proxy(self):
        """Test that the tx_message is affordable with initialized ledger_state_proxy."""
        tx_message = TransactionMessage(
            performative=TransactionMessage.Performative.PROPOSE_FOR_SETTLEMENT,
            skill_callback_ids=[PublicId(AUTHOR, "a_skill", "0.1.0")],
            tx_id=self.tx_id,
            tx_sender_addr=self.tx_sender_addr,
            tx_counterparty_addr=self.tx_counterparty_addr,
            tx_amount_by_currency_id={"FET": -20},
            tx_sender_fee=0,
            tx_counterparty_fee=0,
            tx_quantities_by_good_id={"good_id": 10},
            ledger_id=self.ledger_id,
            info=self.info,
            tx_nonce="Transaction nonce",
        )

        with mock.patch.object(
            self.decision_maker, "_is_acceptable_for_settlement", return_value=True
        ):
            with mock.patch.object(
                self.decision_maker, "_settle_tx", return_value="tx_digest"
            ):
                self.decision_maker._is_affordable(tx_message)

    def test_settle_tx_off_chain(self):
        """Test the off_chain message."""
        tx_message = TransactionMessage(
            performative=TransactionMessage.Performative.PROPOSE_FOR_SETTLEMENT,
            skill_callback_ids=[PublicId(AUTHOR, "a_skill", "0.1.0")],
            tx_id=self.tx_id,
            tx_sender_addr=self.tx_sender_addr,
            tx_counterparty_addr=self.tx_counterparty_addr,
            tx_amount_by_currency_id={"FET": -20},
            tx_sender_fee=0,
            tx_counterparty_fee=0,
            tx_quantities_by_good_id={"good_id": 10},
            ledger_id="off_chain",
            info=self.info,
            tx_nonce="Transaction nonce",
        )

        tx_digest = self.decision_maker._settle_tx(tx_message)
        assert tx_digest == "off_chain_settlement"

    def test_settle_tx_known_chain(self):
        """Test the off_chain message."""
        tx_message = TransactionMessage(
            performative=TransactionMessage.Performative.PROPOSE_FOR_SETTLEMENT,
            skill_callback_ids=[PublicId(AUTHOR, "a_skill", "0.1.0")],
            tx_id=self.tx_id,
            tx_sender_addr=self.tx_sender_addr,
            tx_counterparty_addr=self.tx_counterparty_addr,
            tx_amount_by_currency_id={"FET": -20},
            tx_sender_fee=0,
            tx_counterparty_fee=0,
            tx_quantities_by_good_id={"good_id": 10},
            ledger_id=self.ledger_id,
            info=self.info,
            tx_nonce="Transaction nonce",
        )

        with mock.patch.object(
            self.decision_maker.ledger_apis, "transfer", return_value="tx_digest"
        ):
            tx_digest = self.decision_maker._settle_tx(tx_message)
        assert tx_digest == "tx_digest"

    def test_is_utility_enhancing(self):
        """Test the utility enhancing for off_chain message."""
        tx_message = TransactionMessage(
            performative=TransactionMessage.Performative.PROPOSE_FOR_SETTLEMENT,
            skill_callback_ids=[PublicId(AUTHOR, "a_skill", "0.1.0")],
            tx_id=self.tx_id,
            tx_sender_addr=self.tx_sender_addr,
            tx_counterparty_addr=self.tx_counterparty_addr,
            tx_amount_by_currency_id={"FET": -20},
            tx_sender_fee=0,
            tx_counterparty_fee=0,
            tx_quantities_by_good_id={"good_id": 10},
            ledger_id="off_chain",
            info=self.info,
            tx_nonce="Transaction nonce",
        )
        self.decision_maker.ownership_state._quantities_by_good_id = None
        assert self.decision_maker._is_utility_enhancing(tx_message)

    def test_sign_tx_hash_fetchai(self):
        """Test the private function sign_tx of the decision maker for fetchai ledger_id."""
        tx_hash = Web3.keccak(text="some_bytes")

        tx_message = TransactionMessage(
            performative=TransactionMessage.Performative.PROPOSE_FOR_SIGNING,
            skill_callback_ids=[PublicId(AUTHOR, "a_skill", "0.1.0")],
            tx_id=self.tx_id,
            tx_sender_addr=self.tx_sender_addr,
            tx_counterparty_addr=self.tx_counterparty_addr,
            tx_amount_by_currency_id={"FET": -20},
            tx_sender_fee=0,
            tx_counterparty_fee=0,
            tx_quantities_by_good_id={"good_id": 0},
            ledger_id=self.ledger_id,
            info=self.info,
            signing_payload={"tx_hash": tx_hash},
        )

        tx_signature = self.decision_maker._sign_tx_hash(tx_message)
        assert tx_signature is not None

    def test_sign_tx_hash_fetchai_is_acceptable_for_signing(self):
        """Test the private function sign_tx of the decision maker for fetchai ledger_id."""
        tx_hash = Web3.keccak(text="some_bytes")

        tx_message = TransactionMessage(
            performative=TransactionMessage.Performative.PROPOSE_FOR_SIGNING,
            skill_callback_ids=[PublicId(AUTHOR, "a_skill", "0.1.0")],
            tx_id=self.tx_id,
            tx_sender_addr=self.tx_sender_addr,
            tx_counterparty_addr=self.tx_counterparty_addr,
            tx_amount_by_currency_id={"FET": -20},
            tx_sender_fee=0,
            tx_counterparty_fee=0,
            tx_quantities_by_good_id={"good_id": 0},
            ledger_id=self.ledger_id,
            info=self.info,
            signing_payload={"tx_hash": tx_hash},
        )

        tx_signature = self.decision_maker._sign_tx_hash(tx_message)
        assert tx_signature is not None

    def test_sing_tx_offchain(self):
        """Test the private function sign_tx for the offchain ledger_id."""
        tx_hash = Web3.keccak(text="some_bytes")
        tx_message = TransactionMessage(
            performative=TransactionMessage.Performative.PROPOSE_FOR_SIGNING,
            skill_callback_ids=[PublicId(AUTHOR, "a_skill", "0.1.0")],
            tx_id=self.tx_id,
            tx_sender_addr=self.tx_sender_addr,
            tx_counterparty_addr=self.tx_counterparty_addr,
            tx_amount_by_currency_id={"FET": -20},
            tx_sender_fee=0,
            tx_counterparty_fee=0,
            tx_quantities_by_good_id={"good_id": 0},
            ledger_id="off_chain",
            info=self.info,
            signing_payload={"tx_hash": tx_hash},
        )

        tx_signature = self.decision_maker._sign_tx_hash(tx_message)
        assert tx_signature is not None

    def test_respond_message(self):
        tx_hash = Web3.keccak(text="some_bytes")
        tx_signature = Web3.keccak(text="tx_signature")

        tx_message = TransactionMessage(
            performative=TransactionMessage.Performative.PROPOSE_FOR_SIGNING,
            skill_callback_ids=[PublicId(AUTHOR, "a_skill", "0.1.0")],
            tx_id=self.tx_id,
            tx_sender_addr=self.tx_sender_addr,
            tx_counterparty_addr=self.tx_counterparty_addr,
            tx_amount_by_currency_id={"FET": -20},
            tx_sender_fee=0,
            tx_counterparty_fee=0,
            tx_quantities_by_good_id={"good_id": 0},
            ledger_id=self.ledger_id,
            info=self.info,
            signing_payload={"tx_hash": tx_hash},
        )

        tx_message_response = TransactionMessage.respond_signing(
            tx_message,
            performative=TransactionMessage.Performative.SUCCESSFUL_SIGNING,
            signed_payload={"tx_signature": tx_signature},
        )
        assert tx_message_response.signed_payload.get("tx_signature") == tx_signature

    @classmethod
    def teardown_class(cls):
        """Tear the tests down."""
        cls._unpatch_logger()
        cls.multiplexer.disconnect()
        cls.decision_maker.stop()


class TestLedgerStateProxy:
    """Test the Ledger State Proxy."""

    @classmethod
    def setup_class(cls):
        """Set up the test."""
        cls.ledger_apis = LedgerApis({FETCHAI: DEFAULT_FETCHAI_CONFIG}, FETCHAI)
        cls.ledger_state_proxy = LedgerStateProxy(ledger_apis=cls.ledger_apis)

    def test_ledger_apis(self):
        """Test the returned ledger_apis."""
        assert self.ledger_state_proxy.ledger_apis == self.ledger_apis, "Must be equal."

    def test_transaction_is_not_affordable(self):
        """Test if the transaction is affordable on the ledger."""
        tx_message = TransactionMessage(
            performative=TransactionMessage.Performative.PROPOSE_FOR_SETTLEMENT,
            skill_callback_ids=[PublicId(AUTHOR, "a_skill", "0.1.0")],
            tx_id="transaction0",
            tx_sender_addr="agent_1",
            tx_counterparty_addr="pk",
            tx_amount_by_currency_id={"FET": -20},
            tx_sender_fee=0,
            tx_counterparty_fee=0,
            tx_quantities_by_good_id={"good_id": 10},
            ledger_id="off_chain",
            info={"some_info_key": "some_info_value"},
            tx_nonce="Transaction nonce",
        )

        with mock.patch.object(
            self.ledger_state_proxy.ledger_apis, "token_balance", return_value=0
        ):
            result = self.ledger_state_proxy.is_affordable_transaction(
                tx_message=tx_message
            )
        assert not result

    def test_transaction_is_affordable(self):
        """Test if the transaction is affordable on the ledger."""
        tx_message = TransactionMessage(
            performative=TransactionMessage.Performative.PROPOSE_FOR_SETTLEMENT,
            skill_callback_ids=[PublicId(AUTHOR, "a_skill", "0.1.0")],
            tx_id="transaction0",
            tx_sender_addr="agent_1",
            tx_counterparty_addr="pk",
            tx_amount_by_currency_id={"FET": 20},
            tx_sender_fee=5,
            tx_counterparty_fee=0,
            tx_quantities_by_good_id={"good_id": 10},
            ledger_id="off_chain",
            info={"some_info_key": "some_info_value"},
            tx_nonce="Transaction nonce",
        )
        with mock.patch.object(
            self.ledger_state_proxy.ledger_apis, "token_balance", return_value=0
        ):
            result = self.ledger_state_proxy.is_affordable_transaction(
                tx_message=tx_message
            )
        assert result


class DecisionMakerTestCase(TestCase):
    """Test case for DecisionMaker class."""

<<<<<<< HEAD
    # @mock.patch(
    #     "aea.decision_maker.base.DecisionMaker._is_acceptable_for_signing",
    #     return_value=True,
    # )
    # @mock.patch("aea.decision_maker.base.DecisionMaker._is_valid_message", return_value=True)
    # @mock.patch("aea.decision_maker.base.DecisionMaker._sign_tx_hash")
    # @mock.patch("aea.decision_maker.base.TransactionMessage.respond_signing")
    # def test__handle_tx_message_for_signing_positive(self, *mocks):
    #     """Test for _handle_tx_message_for_signing positive result."""
    #     ledger_apis = LedgerApis({FETCHAI: DEFAULT_FETCHAI_CONFIG}, FETCHAI)
    #     dm = DecisionMaker("agent-name", 1, "OutBox", "Wallet", ledger_apis)
    #     tx_message = mock.Mock()
    #     dm._handle_tx_message_for_signing(tx_message)
=======
    @mock.patch(
        "aea.decision_maker.base.DecisionMaker._is_acceptable_for_signing",
        return_value=True,
    )
    @mock.patch("aea.decision_maker.base.DecisionMaker._sign_tx")
    @mock.patch("aea.decision_maker.base.TransactionMessage.respond_signing")
    def test__handle_tx_message_for_signing_positive(self, *mocks):
        """Test for _handle_tx_message_for_signing positive result."""
        private_key_pem_path = os.path.join(CUR_PATH, "data", "fet_private_key.txt")
        wallet = Wallet({FETCHAI: private_key_pem_path})
        ledger_apis = LedgerApis({FETCHAI: DEFAULT_FETCHAI_CONFIG}, FETCHAI)
        identity = Identity(
            "agent_name", addresses=wallet.addresses, default_address_key=FETCHAI
        )
        dm = DecisionMaker(identity, wallet, ledger_apis)
        dm._handle_tx_message_for_signing("tx_message")
>>>>>>> 65708fae

    def test__is_affordable_positive(self, *mocks):
        """Test for _is_affordable positive result."""
        private_key_pem_path = os.path.join(CUR_PATH, "data", "fet_private_key.txt")
        wallet = Wallet({FETCHAI: private_key_pem_path})
        ledger_apis = LedgerApis({FETCHAI: DEFAULT_FETCHAI_CONFIG}, FETCHAI)
        identity = Identity(
            "agent_name", addresses=wallet.addresses, default_address_key=FETCHAI
        )
        dm = DecisionMaker(identity, wallet, ledger_apis)
        tx_message = mock.Mock()
        tx_message.ledger_id = OFF_CHAIN
        dm._is_affordable(tx_message)<|MERGE_RESOLUTION|>--- conflicted
+++ resolved
@@ -812,21 +812,6 @@
 class DecisionMakerTestCase(TestCase):
     """Test case for DecisionMaker class."""
 
-<<<<<<< HEAD
-    # @mock.patch(
-    #     "aea.decision_maker.base.DecisionMaker._is_acceptable_for_signing",
-    #     return_value=True,
-    # )
-    # @mock.patch("aea.decision_maker.base.DecisionMaker._is_valid_message", return_value=True)
-    # @mock.patch("aea.decision_maker.base.DecisionMaker._sign_tx_hash")
-    # @mock.patch("aea.decision_maker.base.TransactionMessage.respond_signing")
-    # def test__handle_tx_message_for_signing_positive(self, *mocks):
-    #     """Test for _handle_tx_message_for_signing positive result."""
-    #     ledger_apis = LedgerApis({FETCHAI: DEFAULT_FETCHAI_CONFIG}, FETCHAI)
-    #     dm = DecisionMaker("agent-name", 1, "OutBox", "Wallet", ledger_apis)
-    #     tx_message = mock.Mock()
-    #     dm._handle_tx_message_for_signing(tx_message)
-=======
     @mock.patch(
         "aea.decision_maker.base.DecisionMaker._is_acceptable_for_signing",
         return_value=True,
@@ -843,7 +828,6 @@
         )
         dm = DecisionMaker(identity, wallet, ledger_apis)
         dm._handle_tx_message_for_signing("tx_message")
->>>>>>> 65708fae
 
     def test__is_affordable_positive(self, *mocks):
         """Test for _is_affordable positive result."""
