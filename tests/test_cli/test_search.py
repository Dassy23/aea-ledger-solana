# -*- coding: utf-8 -*-
# ------------------------------------------------------------------------------
#
#   Copyright 2018-2019 Fetch.AI Limited
#
#   Licensed under the Apache License, Version 2.0 (the "License");
#   you may not use this file except in compliance with the License.
#   You may obtain a copy of the License at
#
#       http://www.apache.org/licenses/LICENSE-2.0
#
#   Unless required by applicable law or agreed to in writing, software
#   distributed under the License is distributed on an "AS IS" BASIS,
#   WITHOUT WARRANTIES OR CONDITIONS OF ANY KIND, either express or implied.
#   See the License for the specific language governing permissions and
#   limitations under the License.
#
# ------------------------------------------------------------------------------

"""This test module contains the tests for the `aea search` sub-command."""

import json
import os
import shutil
import tempfile
from pathlib import Path
from unittest import TestCase, mock

import jsonschema
from jsonschema import Draft4Validator

from aea import AEA_DIR
from aea.cli import cli

from tests.test_cli.constants import FORMAT_ITEMS_SAMPLE_OUTPUT

from ..common.click_testing import CliRunner
from ..conftest import (
    AGENT_CONFIGURATION_SCHEMA,
    AUTHOR,
    CLI_LOG_OPTION,
    CONFIGURATION_SCHEMA_DIR,
    ROOT_DIR,
)


class TestSearchProtocols:
    """Test that the command 'aea search protocols' works as expected."""

    @classmethod
    def setup_class(cls):
        """Set the test up."""
        cls.cwd = os.getcwd()
        cls.runner = CliRunner()

    @mock.patch("aea.cli.search._format_items", return_value=FORMAT_ITEMS_SAMPLE_OUTPUT)
    def test_correct_output_default_registry(self, _):
        """Test that the command has printed the correct output when using the default registry."""
        os.chdir(AEA_DIR)
        self.result = self.runner.invoke(
            cli, [*CLI_LOG_OPTION, "search", "protocols"], standalone_mode=False
        )
        assert self.result.output == (
            'Searching for ""...\n'
            "Protocols found:\n\n"
            "{}\n".format(FORMAT_ITEMS_SAMPLE_OUTPUT)
        )

    @classmethod
    def teardown_class(cls):
        """Tear the test down."""
        os.chdir(cls.cwd)


class TestSearchContracts(TestCase):
    """Test that the command 'aea search contracts' works as expected."""

    def setUp(self):
        """Set the test up."""
        self.runner = CliRunner()

    @mock.patch("aea.cli.search.format_items", return_value=FORMAT_ITEMS_SAMPLE_OUTPUT)
    @mock.patch("aea.cli.search._search_items", return_value=["item1"])
    def test_search_contracts_positive(self, *mocks):
        """Test search contracts command positive result."""
        result = self.runner.invoke(
            cli, [*CLI_LOG_OPTION, "search", "contracts"], standalone_mode=False
        )
        assert result.output == (
            'Searching for ""...\n'
            "Contracts found:\n\n"
            "{}\n".format(FORMAT_ITEMS_SAMPLE_OUTPUT)
        )

    @mock.patch("aea.cli.search.format_items", return_value=FORMAT_ITEMS_SAMPLE_OUTPUT)
    @mock.patch("aea.cli.search.request_api", return_value=["item1"])
    def test_search_contracts_registry_positive(self, *mocks):
        """Test search contracts in registry command positive result."""
        result = self.runner.invoke(
            cli,
            [*CLI_LOG_OPTION, "search", "--registry", "contracts"],
            standalone_mode=False,
        )
        assert result.output == (
            'Searching for ""...\n'
            "Contracts found:\n\n"
            "{}\n".format(FORMAT_ITEMS_SAMPLE_OUTPUT)
        )


class TestSearchConnections:
    """Test that the command 'aea search connections' works as expected."""

    @classmethod
    def setup_class(cls):
        """Set the test up."""
        cls.cwd = os.getcwd()
        cls.runner = CliRunner()

    @mock.patch("aea.cli.search._format_items", return_value=FORMAT_ITEMS_SAMPLE_OUTPUT)
    def test_correct_output_default_registry(self, _):
        """Test that the command has printed the correct output when using the default registry."""
        os.chdir(AEA_DIR)
        self.result = self.runner.invoke(
            cli, [*CLI_LOG_OPTION, "search", "connections"], standalone_mode=False
        )
        assert self.result.output == (
            'Searching for ""...\n'
            "Connections found:\n\n"
            "{}\n".format(FORMAT_ITEMS_SAMPLE_OUTPUT)
        )

    @classmethod
    def teardown_class(cls):
        """Tear the test down."""
        os.chdir(cls.cwd)


class TestSearchSkills:
    """Test that the command 'aea search skills' works as expected."""

    @classmethod
    def setup_class(cls):
        """Set the test up."""
        cls.cwd = os.getcwd()
        cls.runner = CliRunner()

    @mock.patch("aea.cli.search._format_items", return_value=FORMAT_ITEMS_SAMPLE_OUTPUT)
    def test_correct_output_default_registry(self, _):
        """Test that the command has printed the correct output when using the default registry."""
        os.chdir(AEA_DIR)
        self.result = self.runner.invoke(
            cli, [*CLI_LOG_OPTION, "search", "skills"], standalone_mode=False
        )
        assert self.result.output == (
            'Searching for ""...\n'
            "Skills found:\n\n"
            "{}\n".format(FORMAT_ITEMS_SAMPLE_OUTPUT)
        )

    @classmethod
    def teardown_class(cls):
        """Tear the test down."""
        os.chdir(cls.cwd)


class TestSearchAgents:
    """Test that the command 'aea search agents' works as expected."""

    @classmethod
    def setup_class(cls):
        """Set the test up."""
        cls.schema = json.load(open(AGENT_CONFIGURATION_SCHEMA))
        cls.resolver = jsonschema.RefResolver(
            "file://{}/".format(Path(CONFIGURATION_SCHEMA_DIR).absolute()), cls.schema
        )
        cls.validator = Draft4Validator(cls.schema, resolver=cls.resolver)

        cls.cwd = os.getcwd()
        cls.runner = CliRunner()

        cls.t = tempfile.mkdtemp()
        os.chdir(cls.t)
        result = cls.runner.invoke(cli, [*CLI_LOG_OPTION, "init", "--author", AUTHOR])
        assert result.exit_code == 0
        result = cls.runner.invoke(
            cli, [*CLI_LOG_OPTION, "create", "myagent"], standalone_mode=False
        )
        assert result.exit_code == 0

        Path(cls.t, "packages", "agents").mkdir(parents=True)
        shutil.copytree(
            Path(cls.t, "myagent"), Path(cls.t, "packages", "agents", "myagent")
        )
        os.chdir(Path(cls.t, "myagent"))
        cls.result = cls.runner.invoke(
            cli, [*CLI_LOG_OPTION, "search", "agents"], standalone_mode=False
        )

    def test_correct_output_default_registry(self):
        """Test that the command has printed the correct output when using the default registry."""
        assert (
            self.result.output == 'Searching for ""...\n'
            "Agents found:\n\n"
            "------------------------------\n"
            "Public ID: default_author/myagent:0.1.0\n"
            "Name: myagent\n"
            "Description: \n"
            "Author: default_author\n"
            "Version: 0.1.0\n"
            "------------------------------\n\n"
        )

    @classmethod
    def teardown_class(cls):
        """Tear the test down."""
        os.chdir(cls.cwd)
        try:
            shutil.rmtree(cls.t)
        except (OSError, IOError):
            pass


@mock.patch("aea.cli.search.request_api", return_value=["correct", "results"])
@mock.patch("aea.cli.search._format_items", return_value=FORMAT_ITEMS_SAMPLE_OUTPUT)
class RegistrySearchTestCase(TestCase):
    """Test case for search --registry CLI command."""

    def setUp(self):
        """Set it up."""
        self.runner = CliRunner()

    def test_search_connections_positive(self, _format_items_mock, request_api_mock):
        """Test for CLI search --registry connections positive result."""
        result = self.runner.invoke(
            cli,
            [*CLI_LOG_OPTION, "search", "--registry", "connections", "--query=some"],
            standalone_mode=False,
        )
        expected_output = (
            'Searching for "some"...\n'
            "Connections found:\n\n"
            "{}\n".format(FORMAT_ITEMS_SAMPLE_OUTPUT)
        )
        self.assertEqual(result.output, expected_output)
        request_api_mock.assert_called_once_with(
            "GET", "/connections", params={"search": "some"}
        )
        _format_items_mock.assert_called_once_with(["correct", "results"])

    def test_search_agents_positive(self, _format_items_mock, request_api_mock):
        """Test for CLI search --registry agents positive result."""
        result = self.runner.invoke(
            cli,
            [*CLI_LOG_OPTION, "search", "--registry", "agents", "--query=some"],
            standalone_mode=False,
        )
        expected_output = (
            'Searching for "some"...\n'
            "Agents found:\n\n"
            "{}\n".format(FORMAT_ITEMS_SAMPLE_OUTPUT)
        )
        self.assertEqual(result.output, expected_output)
        request_api_mock.assert_called_once_with(
            "GET", "/agents", params={"search": "some"}
        )
        _format_items_mock.assert_called_once_with(["correct", "results"])

    def test_search_protocols_positive(self, _format_items_mock, request_api_mock):
        """Test for CLI search --registry protocols positive result."""
        result = self.runner.invoke(
            cli,
            [*CLI_LOG_OPTION, "search", "--registry", "protocols", "--query=some"],
            standalone_mode=False,
        )
        expected_output = (
            'Searching for "some"...\n'
            "Protocols found:\n\n"
            "{}\n".format(FORMAT_ITEMS_SAMPLE_OUTPUT)
        )
        self.assertEqual(result.output, expected_output)
        request_api_mock.assert_called_once_with(
            "GET", "/protocols", params={"search": "some"}
        )
        _format_items_mock.assert_called_once_with(["correct", "results"])

<<<<<<< HEAD
    def test_search_skills_positive(self, format_items_mock, request_api_mock):
=======
    @mock.patch(
        "aea.cli.search._format_skills", return_value=FORMAT_ITEMS_SAMPLE_OUTPUT
    )
    def test_search_skills_positive(
        self, _format_skills_mock, _format_items_mock, request_api_mock
    ):
>>>>>>> e34b909b
        """Test for CLI search --registry skills positive result."""
        result = self.runner.invoke(
            cli,
            [*CLI_LOG_OPTION, "search", "--registry", "skills", "--query=some"],
            standalone_mode=False,
        )
        expected_output = (
            'Searching for "some"...\n'
            "Skills found:\n\n"
            "{}\n".format(FORMAT_ITEMS_SAMPLE_OUTPUT)
        )
        self.assertEqual(result.output, expected_output)
        request_api_mock.assert_called_once_with(
            "GET", "/skills", params={"search": "some"}
        )
<<<<<<< HEAD
        format_items_mock.assert_called_once_with(["correct", "results"])
=======
        _format_skills_mock.assert_called_once_with(["correct", "results"])
        _format_items_mock.assert_not_called()
>>>>>>> e34b909b


class TestSearchWithRegistryInSubfolder:
    """Test the search when the registry directory is a subfolder of the current path."""

    @classmethod
    def setup_class(cls):
        """Set the test up."""
        cls.cwd = os.getcwd()
        cls.runner = CliRunner()
        cls.t = tempfile.mkdtemp()
        os.chdir(cls.t)

        # copy the packages directory in the temporary test directory.
        shutil.copytree(Path(ROOT_DIR, "packages"), Path(cls.t, "packages"))

        # remove all the skills except the echo skill (to make testing easier).
        for p in Path(cls.t, "packages", "fetchai", "skills").iterdir():
            if p.name != "echo" and p.is_dir():
                shutil.rmtree(p)

        cls.result = cls.runner.invoke(
            cli, [*CLI_LOG_OPTION, "search", "skills"], standalone_mode=False
        )

    def test_exit_code_equal_to_zero(self):
        """Test that the exit code is equal to 0 (i.e. success)."""
        assert self.result.exit_code == 0

    def test_correct_output(self,):
        """Test that the command has printed the correct output.."""
        assert (
            self.result.output == 'Searching for ""...\n'
            "Skills found:\n\n"
            "------------------------------\n"
            "Public ID: fetchai/echo:0.1.0\n"
            "Name: echo\n"
            "Description: The echo skill implements simple echo functionality.\n"
            "Author: fetchai\n"
            "Version: 0.1.0\n"
            "------------------------------\n"
            "------------------------------\n"
            "Public ID: fetchai/error:0.1.0\n"
            "Name: error\n"
            "Description: The error skill implements basic error handling required by all AEAs.\n"
            "Author: fetchai\n"
            "Version: 0.1.0\n"
            "------------------------------\n\n"
        )

    @classmethod
    def teardown_class(cls):
        """Tear the test down."""
        os.chdir(cls.cwd)
        try:
            shutil.rmtree(cls.t)
        except (OSError, IOError):
            pass


class TestSearchInAgentDirectory:
    """Test the search when we are in the agent directory."""

    @classmethod
    def setup_class(cls):
        """Set the test up."""
        cls.cwd = os.getcwd()
        cls.runner = CliRunner()
        cls.t = tempfile.mkdtemp()
        os.chdir(cls.t)

        # copy the packages directory in the temporary test directory.
        shutil.copytree(Path(ROOT_DIR, "packages"), Path(cls.t, "packages"))

        # remove all the skills except the echo skill (to make testing easier).
        [
            shutil.rmtree(p)
            for p in Path(cls.t, "packages", "fetchai", "skills").iterdir()
            if p.name != "echo" and p.is_dir()
        ]

        result = cls.runner.invoke(cli, [*CLI_LOG_OPTION, "init", "--author", AUTHOR])
        assert result.exit_code == 0

        # create an AEA proejct and enter into it.
        result = cls.runner.invoke(
            cli, [*CLI_LOG_OPTION, "create", "myagent"], standalone_mode=False
        )
        assert result.exit_code == 0
        os.chdir(Path(cls.t, "myagent"))

        cls.result = cls.runner.invoke(
            cli, [*CLI_LOG_OPTION, "search", "skills"], standalone_mode=False
        )

    def test_exit_code_equal_to_zero(self):
        """Test that the exit code is equal to 0 (i.e. success)."""
        assert self.result.exit_code == 0

    def test_correct_output(self,):
        """Test that the command has printed the correct output.."""
        assert (
            self.result.output == 'Searching for ""...\n'
            "Skills found:\n\n"
            "------------------------------\n"
            "Public ID: fetchai/echo:0.1.0\n"
            "Name: echo\n"
            "Description: The echo skill implements simple echo functionality.\n"
            "Author: fetchai\n"
            "Version: 0.1.0\n"
            "------------------------------\n"
            "------------------------------\n"
            "Public ID: fetchai/error:0.1.0\n"
            "Name: error\n"
            "Description: The error skill implements basic error handling required by all AEAs.\n"
            "Author: fetchai\n"
            "Version: 0.1.0\n"
            "------------------------------\n\n"
        )

    @classmethod
    def teardown_class(cls):
        """Tear the test down."""
        os.chdir(cls.cwd)
        try:
            shutil.rmtree(cls.t)
        except (OSError, IOError):
            pass<|MERGE_RESOLUTION|>--- conflicted
+++ resolved
@@ -284,16 +284,12 @@
         )
         _format_items_mock.assert_called_once_with(["correct", "results"])
 
-<<<<<<< HEAD
-    def test_search_skills_positive(self, format_items_mock, request_api_mock):
-=======
     @mock.patch(
         "aea.cli.search._format_skills", return_value=FORMAT_ITEMS_SAMPLE_OUTPUT
     )
     def test_search_skills_positive(
         self, _format_skills_mock, _format_items_mock, request_api_mock
     ):
->>>>>>> e34b909b
         """Test for CLI search --registry skills positive result."""
         result = self.runner.invoke(
             cli,
@@ -309,12 +305,8 @@
         request_api_mock.assert_called_once_with(
             "GET", "/skills", params={"search": "some"}
         )
-<<<<<<< HEAD
-        format_items_mock.assert_called_once_with(["correct", "results"])
-=======
         _format_skills_mock.assert_called_once_with(["correct", "results"])
         _format_items_mock.assert_not_called()
->>>>>>> e34b909b
 
 
 class TestSearchWithRegistryInSubfolder:
