# -*- coding: utf-8 -*-
# ------------------------------------------------------------------------------
#
#   Copyright 2018-2019 Fetch.AI Limited
#
#   Licensed under the Apache License, Version 2.0 (the "License");
#   you may not use this file except in compliance with the License.
#   You may obtain a copy of the License at
#
#       http://www.apache.org/licenses/LICENSE-2.0
#
#   Unless required by applicable law or agreed to in writing, software
#   distributed under the License is distributed on an "AS IS" BASIS,
#   WITHOUT WARRANTIES OR CONDITIONS OF ANY KIND, either express or implied.
#   See the License for the specific language governing permissions and
#   limitations under the License.
#
# ------------------------------------------------------------------------------
"""This test module contains the tests for the `aea launch` sub-command."""

import logging
import os
import shutil
import sys
import tempfile
import time
import unittest
from contextlib import contextmanager
from pathlib import Path
from typing import Generator, List, Optional

from pexpect.exceptions import EOF  # type: ignore

import yaml

from aea.cli import cli
from aea.configurations.base import DEFAULT_AEA_CONFIG_FILE
from aea.test_tools.click_testing import CliRunner

<<<<<<< HEAD
from ..conftest import AUTHOR, CLI_LOG_OPTION, CUR_PATH, skip_test_windows
=======
from tests.common.pexpect_popen import PexpectSpawn

from ..conftest import AUTHOR, CLI_LOG_OPTION, CUR_PATH
>>>>>>> 03b4fa4f

logger = logging.getLogger(__name__)


class BaseLaunchTestCase:
    """Base Test case for launch tests."""

    @contextmanager
    def _cli_launch(
        self, agents: List[str], options: Optional[List[str]] = None
    ) -> Generator:
        """
        Run aea.cli wrapped with Pexpect.

        :param agents: list of agent names to run
        :param options: list of string options to pass to aea launch.

        :return: PexpectSpawn
        """
        proc = PexpectSpawn(  # nosec
            sys.executable,
            [
                "-m",
                "aea.cli",
                "-v",
                "DEBUG",
                "launch",
                *(options or []),
                *(agents or []),
            ],
            env=os.environ,
            maxread=1,
            encoding="utf-8",
            logfile=sys.stdout,
        )
        try:
            yield proc
        finally:
            proc.terminate(force=True)
            proc.wait_to_complete(10)

    @classmethod
    def setup_class(cls):
        """Set the test up."""
        if cls is BaseLaunchTestCase:
            raise unittest.SkipTest("Skip BaseTest tests, it's a base class")

        cls.runner = CliRunner()
        cls.agent_name_1 = "myagent_1"
        cls.agent_name_2 = "myagent_2"
        cls.cwd = os.getcwd()
        cls.t = tempfile.mkdtemp()
        os.chdir(cls.t)
        result = cls.runner.invoke(
            cli, [*CLI_LOG_OPTION, "init", "--local", "--author", AUTHOR]
        )
        assert result.exit_code == 0
        result = cls.runner.invoke(
            cli, [*CLI_LOG_OPTION, "create", "--local", cls.agent_name_1]
        )
        assert result.exit_code == 0
        result = cls.runner.invoke(
            cli, [*CLI_LOG_OPTION, "create", "--local", cls.agent_name_2]
        )
        assert result.exit_code == 0

<<<<<<< HEAD
    @skip_test_windows(is_test_class=True)
    def test_exit_code_equal_to_zero(self):
        """Assert that the exit code is equal to zero (i.e. success)."""
        try:
            process_launch = subprocess.Popen(  # nosec
                [
                    sys.executable,
                    "-m",
                    "aea.cli",
                    "launch",
                    self.agent_name_1,
                    self.agent_name_2,
                ],
                env=os.environ,
                preexec_fn=os.setsid,
            )

            time.sleep(10.0)
            os.killpg(
                os.getpgid(process_launch.pid), signal.SIGINT
            )  # Send the signal to all the process groups
            process_launch.wait(timeout=10.0)
        finally:
            if not process_launch.returncode == 0:
                poll_one = process_launch.poll()
                if poll_one is None:
                    process_launch.terminate()
                    process_launch.wait(5)

        assert process_launch.returncode == 0

=======
>>>>>>> 03b4fa4f
    @classmethod
    def teardown_class(cls):
        """Tear the test down."""
        os.chdir(cls.cwd)
        try:
            shutil.rmtree(cls.t)
        except (OSError, IOError):
            pass


class TestLaunch(BaseLaunchTestCase):
    """Test that the command 'aea launch <agent_name>' works as expected."""

    def test_exit_code_equal_to_zero(self):
        """Assert that the exit code is equal to zero (i.e. success)."""
        with self._cli_launch([self.agent_name_1, self.agent_name_2]) as process_launch:
            process_launch.expect_all(
                [
                    f"[{self.agent_name_1}]: Start processing messages...",
                    f"[{self.agent_name_2}]: Start processing messages...",
                ],
                timeout=20,
            )
            process_launch.control_c()
            process_launch.expect_all(
                ["Exit cli. code: 0"], timeout=20,
            )


class TestLaunchWithOneFailingAgent(BaseLaunchTestCase):
    """Test aea launch when there is a failing agent.."""

    @classmethod
    def setup_class(cls):
        """Set the test up."""
        super().setup_class()
        # add the exception skill to agent 2
        os.chdir(cls.agent_name_2)
        shutil.copytree(
            Path(CUR_PATH, "data", "exception_skill"),
            Path(cls.t, cls.agent_name_2, "skills", "exception"),
        )
        config_path = Path(cls.t, cls.agent_name_2, DEFAULT_AEA_CONFIG_FILE)
        config = yaml.safe_load(open(config_path))
        config.setdefault("skills", []).append("fetchai/exception:0.1.0")
        yaml.safe_dump(config, open(config_path, "w"))
        os.chdir(cls.t)

    @skip_test_windows(is_test_class=True)
    def test_exit_code_equal_to_one(self):
        """Assert that the exit code is equal to one (i.e. generic failure)."""
        with self._cli_launch([self.agent_name_1, self.agent_name_2]) as process_launch:

            process_launch.expect_all(
                [
                    f"[{self.agent_name_1}]: Start processing messages...",
                    f"Expected exception!",
                ],
                timeout=20,
            )
            process_launch.control_c()
            process_launch.expect_all(
                [
                    f"Agent {self.agent_name_1} terminated with exit code 0",
                    f"Agent {self.agent_name_2} terminated with exit code ",
                ]
            )
            process_launch.expect(
                EOF, timeout=20,
            )
            process_launch.wait_to_complete(10)
            assert process_launch.returncode == 1


class TestLaunchWithWrongArguments(BaseLaunchTestCase):
    """Test aea launch when some agent directory does not exist."""

    @classmethod
    def setup_class(cls):
        """Set the test up."""
        cls.runner = CliRunner()
        cls.cwd = os.getcwd()
        cls.t = tempfile.mkdtemp()
        os.chdir(cls.t)

        cls.result = cls.runner.invoke(
            cli,
            [*CLI_LOG_OPTION, "launch", "this_agent_does_not_exist"],
            standalone_mode=True,
        )

    def test_exit_code_equal_to_one(self):
        """Assert that the exit code is equal to 1."""
        assert self.result.exit_code == 1


class TestLaunchMultithreaded(BaseLaunchTestCase):
    """Test that the command 'aea launch <agent_names> --multithreaded' works as expected."""

<<<<<<< HEAD
    @classmethod
    def setup_class(cls):
        """Set the test up."""
        cls.runner = CliRunner()
        cls.agent_name_1 = "myagent_1"
        cls.agent_name_2 = "myagent_2"
        cls.cwd = os.getcwd()
        cls.t = tempfile.mkdtemp()
        os.chdir(cls.t)
        result = cls.runner.invoke(
            cli, [*CLI_LOG_OPTION, "init", "--local", "--author", AUTHOR]
        )
        assert result.exit_code == 0
        result = cls.runner.invoke(
            cli, [*CLI_LOG_OPTION, "create", "--local", cls.agent_name_1]
        )
        assert result.exit_code == 0
        result = cls.runner.invoke(
            cli, [*CLI_LOG_OPTION, "create", "--local", cls.agent_name_2]
        )
        assert result.exit_code == 0

    @skip_test_windows(is_test_class=True)
=======
>>>>>>> 03b4fa4f
    def test_exit_code_equal_to_zero(self):
        """Assert that the exit code is equal to zero (i.e. success)."""
        with self._cli_launch(
            [self.agent_name_1, self.agent_name_2], ["--multithreaded"]
        ) as process_launch:
            process_launch.expect_all(
                [
                    f"[{self.agent_name_1}]: Start processing messages",
                    f"[{self.agent_name_2}]: Start processing messages",
                ],
                timeout=20,
            )
            process_launch.control_c()
            process_launch.expect_all(
                ["Exit cli. code: 0"], timeout=20,
            )


class TestLaunchOneAgent(BaseLaunchTestCase):
    """Test that the command 'aea launch <agent_name>' works as expected."""

    def test_exit_code_equal_to_zero(self):
        """Assert that the exit code is equal to zero (i.e. success)."""
        with self._cli_launch([self.agent_name_1]) as process_launch:
            process_launch.expect_all(
                [f"[{self.agent_name_1}]: Start processing messages..."], timeout=20
            )
            time.sleep(0.1)
            process_launch.control_c()
            process_launch.expect_all(
                [f"Agent {self.agent_name_1} terminated with exit code 0"], timeout=20
            )
            process_launch.wait_to_complete(10)

            assert process_launch.returncode == 0<|MERGE_RESOLUTION|>--- conflicted
+++ resolved
@@ -37,13 +37,9 @@
 from aea.configurations.base import DEFAULT_AEA_CONFIG_FILE
 from aea.test_tools.click_testing import CliRunner
 
-<<<<<<< HEAD
+from tests.common.pexpect_popen import PexpectSpawn
+
 from ..conftest import AUTHOR, CLI_LOG_OPTION, CUR_PATH, skip_test_windows
-=======
-from tests.common.pexpect_popen import PexpectSpawn
-
-from ..conftest import AUTHOR, CLI_LOG_OPTION, CUR_PATH
->>>>>>> 03b4fa4f
 
 logger = logging.getLogger(__name__)
 
@@ -110,40 +106,6 @@
         )
         assert result.exit_code == 0
 
-<<<<<<< HEAD
-    @skip_test_windows(is_test_class=True)
-    def test_exit_code_equal_to_zero(self):
-        """Assert that the exit code is equal to zero (i.e. success)."""
-        try:
-            process_launch = subprocess.Popen(  # nosec
-                [
-                    sys.executable,
-                    "-m",
-                    "aea.cli",
-                    "launch",
-                    self.agent_name_1,
-                    self.agent_name_2,
-                ],
-                env=os.environ,
-                preexec_fn=os.setsid,
-            )
-
-            time.sleep(10.0)
-            os.killpg(
-                os.getpgid(process_launch.pid), signal.SIGINT
-            )  # Send the signal to all the process groups
-            process_launch.wait(timeout=10.0)
-        finally:
-            if not process_launch.returncode == 0:
-                poll_one = process_launch.poll()
-                if poll_one is None:
-                    process_launch.terminate()
-                    process_launch.wait(5)
-
-        assert process_launch.returncode == 0
-
-=======
->>>>>>> 03b4fa4f
     @classmethod
     def teardown_class(cls):
         """Tear the test down."""
@@ -243,32 +205,7 @@
 class TestLaunchMultithreaded(BaseLaunchTestCase):
     """Test that the command 'aea launch <agent_names> --multithreaded' works as expected."""
 
-<<<<<<< HEAD
-    @classmethod
-    def setup_class(cls):
-        """Set the test up."""
-        cls.runner = CliRunner()
-        cls.agent_name_1 = "myagent_1"
-        cls.agent_name_2 = "myagent_2"
-        cls.cwd = os.getcwd()
-        cls.t = tempfile.mkdtemp()
-        os.chdir(cls.t)
-        result = cls.runner.invoke(
-            cli, [*CLI_LOG_OPTION, "init", "--local", "--author", AUTHOR]
-        )
-        assert result.exit_code == 0
-        result = cls.runner.invoke(
-            cli, [*CLI_LOG_OPTION, "create", "--local", cls.agent_name_1]
-        )
-        assert result.exit_code == 0
-        result = cls.runner.invoke(
-            cli, [*CLI_LOG_OPTION, "create", "--local", cls.agent_name_2]
-        )
-        assert result.exit_code == 0
-
     @skip_test_windows(is_test_class=True)
-=======
->>>>>>> 03b4fa4f
     def test_exit_code_equal_to_zero(self):
         """Assert that the exit code is equal to zero (i.e. success)."""
         with self._cli_launch(
