# -*- coding: utf-8 -*-
# ------------------------------------------------------------------------------
#
#   Copyright 2021 Valory AG
#   Copyright 2018-2019 Fetch.AI Limited
#
#   Licensed under the Apache License, Version 2.0 (the "License");
#   you may not use this file except in compliance with the License.
#   You may obtain a copy of the License at
#
#       http://www.apache.org/licenses/LICENSE-2.0
#
#   Unless required by applicable law or agreed to in writing, software
#   distributed under the License is distributed on an "AS IS" BASIS,
#   WITHOUT WARRANTIES OR CONDITIONS OF ANY KIND, either express or implied.
#   See the License for the specific language governing permissions and
#   limitations under the License.
#
# ------------------------------------------------------------------------------
"""This test module contains the tests for the `aea launch` sub-command."""

import logging
import os
import shutil
import sys
import tempfile
import unittest
from contextlib import contextmanager
from pathlib import Path
from typing import Generator, List, Optional

import pytest
import yaml
from aea_ledger_fetchai import FetchAICrypto
from pexpect.exceptions import EOF  # type: ignore

from aea.cli import cli
from aea.configurations.base import DEFAULT_AEA_CONFIG_FILE

from tests.common.pexpect_popen import PexpectWrapper
from tests.conftest import (
    AUTHOR,
    CLI_LOG_OPTION,
    CUR_PATH,
    CliRunner,
    MAX_FLAKY_RERUNS,
    MAX_FLAKY_RERUNS_ETH,
    ROOT_DIR,
)


logger = logging.getLogger(__name__)

DEFAULT_EXPECT_TIMEOUT = 40


class BaseLaunchTestCase:
    """Base Test case for launch tests."""

    PASSWORD: Optional[str] = None  # nosec

    @contextmanager
    def _cli_launch(
        self, agents: List[str], options: Optional[List[str]] = None
    ) -> Generator:
        """
        Run aea.cli wrapped with Pexpect.

        :param agents: list of agent names to run
        :param options: list of string options to pass to aea launch.

        :return: PexpectWrapper
        """
        password_options = self.get_password_args(self.PASSWORD)
        proc = PexpectWrapper(  # nosec
            [
                sys.executable,
                "-m",
                "aea.cli",
                "-v",
                "DEBUG",
                "launch",
                *password_options,
                *(options or []),
                *(agents or []),
            ],
            env=os.environ,
            maxread=10000,
            encoding="utf-8",
            logfile=sys.stdout,
        )
        try:
            yield proc
        finally:
            proc.wait_to_complete(10)

    @classmethod
    def setup_class(cls):
        """Set the test up."""
        if cls is BaseLaunchTestCase:
            raise unittest.SkipTest("Skip BaseTest tests, it's a base class")

        method_list = [
            func
            for func in dir(cls)
            if callable(getattr(cls, func))
            and not func.startswith("__")
            and func.startswith("test_")
        ]
        if len(method_list) > 1:
            raise ValueError(f"{cls.__name__} can only contain one test method!")

        cls.runner = CliRunner()
        cls.agent_name_1 = "myagent_1"
        cls.agent_name_2 = "myagent_2"
        cls.cwd = os.getcwd()
        cls.t = tempfile.mkdtemp()
        dir_path = Path("packages")
        tmp_dir = cls.t / dir_path
        src_dir = cls.cwd / Path(ROOT_DIR, dir_path)
        shutil.copytree(str(src_dir), str(tmp_dir))
        os.chdir(cls.t)
        password_option = cls.get_password_args(cls.PASSWORD)
        result = cls.runner.invoke(
            cli, [*CLI_LOG_OPTION, "init", "--local", "--author", AUTHOR]
        )
        assert result.exit_code == 0
        result = cls.runner.invoke(
            cli, [*CLI_LOG_OPTION, "create", "--local", cls.agent_name_1]
        )
        assert result.exit_code == 0
        os.chdir(cls.agent_name_1)
        result = cls.runner.invoke(
            cli,
            [
                *CLI_LOG_OPTION,
                "generate-key",
                FetchAICrypto.identifier,
                *password_option,
            ],
        )
        assert result.exit_code == 0

        result = cls.runner.invoke(
            cli,
            [*CLI_LOG_OPTION, "add-key", FetchAICrypto.identifier, *password_option],
        )
        assert result.exit_code == 0
        os.chdir(cls.t)
        result = cls.runner.invoke(
            cli, [*CLI_LOG_OPTION, "create", "--local", cls.agent_name_2]
        )
        assert result.exit_code == 0
        os.chdir(cls.agent_name_2)
        result = cls.runner.invoke(
            cli,
            [
                *CLI_LOG_OPTION,
                "generate-key",
                FetchAICrypto.identifier,
                *password_option,
            ],
        )
        assert result.exit_code == 0

        result = cls.runner.invoke(
            cli,
            [*CLI_LOG_OPTION, "add-key", FetchAICrypto.identifier, *password_option],
        )
        assert result.exit_code == 0
        os.chdir(cls.t)

    @classmethod
    def get_password_args(cls, password: Optional[str]) -> List[str]:
        """Get password arguments."""
        return [] if password is None else ["--password", password]

    @classmethod
    def teardown_class(cls):
        """Tear the test down."""
        os.chdir(cls.cwd)
        try:
            shutil.rmtree(cls.t)
        except (OSError, IOError):
            pass


class TestLaunch(BaseLaunchTestCase):
    """Test that the command 'aea launch <agent_name>' works as expected."""

<<<<<<< HEAD
    @pytest.mark.flaky(reruns=MAX_FLAKY_RERUNS_ETH)
=======
    @pytest.mark.skip  # wrong ledger_id
>>>>>>> c668d9b1
    def test_exit_code_equal_to_zero(self):
        """Assert that the exit code is equal to zero (i.e. success)."""
        with self._cli_launch([self.agent_name_1, self.agent_name_2]) as process_launch:
            process_launch.expect_all(
                [
                    f"[{self.agent_name_1}] Start processing messages...",
                    f"[{self.agent_name_2}] Start processing messages...",
                ],
                timeout=DEFAULT_EXPECT_TIMEOUT,
            )
            process_launch.control_c()
            process_launch.expect_all(
                ["Exit cli. code: 0"], timeout=DEFAULT_EXPECT_TIMEOUT,
            )


@pytest.mark.skip  # wrong ledger_id
class TestLaunchWithPassword(TestLaunch):
    """Test that the command 'aea launch <agent_name> --password <password>' works as expected."""

    PASSWORD = "fake-password"  # nosec


class TestLaunchWithOneFailingAgent(BaseLaunchTestCase):
    """Test aea launch when there is a failing agent.."""

    @classmethod
    def setup_class(cls):
        """Set the test up."""
        super().setup_class()
        # add the exception skill to agent 2
        os.chdir(cls.agent_name_2)
        shutil.copytree(
            Path(CUR_PATH, "data", "exception_skill"),
            Path(cls.t, cls.agent_name_2, "skills", "exception"),
        )
        config_path = Path(cls.t, cls.agent_name_2, DEFAULT_AEA_CONFIG_FILE)
        config = yaml.safe_load(open(config_path))
        config.setdefault("skills", []).append("fetchai/exception:0.1.0")
        yaml.safe_dump(config, open(config_path, "w"))
        os.chdir(cls.t)

    @pytest.mark.skip  # wrong ledger_id
    @pytest.mark.flaky(reruns=MAX_FLAKY_RERUNS)
    def test_exit_code_equal_to_one(self):
        """Assert that the exit code is equal to one (i.e. generic failure)."""
        with self._cli_launch([self.agent_name_1, self.agent_name_2]) as process_launch:
            process_launch.expect_all(
                [
                    f"[{self.agent_name_1}] Start processing messages...",
                    "Expected exception!",
                    "Receiving loop terminated",  # cause race condition in close/interrupt agent 2, so wait it closed by exception before call ctrl+c
                ],
                timeout=DEFAULT_EXPECT_TIMEOUT,
            )
            process_launch.control_c()
            process_launch.expect_all(
                [
                    f"Agent {self.agent_name_1} terminated with exit code 0",
                    f"Agent {self.agent_name_2} terminated with exit code ",
                ],
                timeout=DEFAULT_EXPECT_TIMEOUT,
            )
            process_launch.expect(
                EOF, timeout=DEFAULT_EXPECT_TIMEOUT,
            )
            process_launch.wait_to_complete(10)
            assert process_launch.returncode == 1


class TestLaunchWithWrongArguments(BaseLaunchTestCase):
    """Test aea launch when some agent directory does not exist."""

    @classmethod
    def setup_class(cls):
        """Set the test up."""
        super().setup_class()
        cls.temp_agent = tempfile.mkdtemp()
        os.chdir(cls.temp_agent)

        cls.result = cls.runner.invoke(
            cli,
            [*CLI_LOG_OPTION, "launch", "this_agent_does_not_exist"],
            standalone_mode=True,
        )

    def test_exit_code_equal_to_one(self):
        """Assert that the exit code is equal to 1."""
        assert self.result.exit_code == 1

    @classmethod
    def teardown_class(cls):
        """Set the test up."""
        os.chdir(cls.t)
        try:
            shutil.rmtree(cls.temp_agent)
        except (OSError, IOError):
            pass
        super().teardown_class()


class TestLaunchMultithreaded(BaseLaunchTestCase):
    """Test that the command 'aea launch <agent_names> --multithreaded' works as expected."""

    @pytest.mark.skip  # wrong ledger_id
    def test_exit_code_equal_to_zero(self):
        """Assert that the exit code is equal to zero (i.e. success)."""
        with self._cli_launch(
            [self.agent_name_1, self.agent_name_2], ["--multithreaded"]
        ) as process_launch:
            process_launch.expect_all(
                [
                    f"[{self.agent_name_1}] Start processing messages",
                    f"[{self.agent_name_2}] Start processing messages",
                ],
                timeout=DEFAULT_EXPECT_TIMEOUT,
            )
            process_launch.control_c()
            process_launch.expect_all(
                ["Exit cli. code: 0"], timeout=DEFAULT_EXPECT_TIMEOUT,
            )


class TestLaunchOneAgent(BaseLaunchTestCase):
    """Test that the command 'aea launch <agent_name>' works as expected."""

    @pytest.mark.skip  # wrong ledger_id
    def test_exit_code_equal_to_zero(self):
        """Assert that the exit code is equal to zero (i.e. success)."""
        with self._cli_launch([self.agent_name_1]) as process_launch:
            process_launch.expect_all(
                [f"[{self.agent_name_1}] Start processing messages..."],
                timeout=DEFAULT_EXPECT_TIMEOUT,
            )
            process_launch.control_c()
            process_launch.expect_all(
                [f"Agent {self.agent_name_1} terminated with exit code 0"],
                timeout=DEFAULT_EXPECT_TIMEOUT,
            )
            process_launch.wait_to_complete(10)

            assert process_launch.returncode == 0<|MERGE_RESOLUTION|>--- conflicted
+++ resolved
@@ -188,11 +188,8 @@
 class TestLaunch(BaseLaunchTestCase):
     """Test that the command 'aea launch <agent_name>' works as expected."""
 
-<<<<<<< HEAD
+    @pytest.mark.skip  # wrong ledger_id
     @pytest.mark.flaky(reruns=MAX_FLAKY_RERUNS_ETH)
-=======
-    @pytest.mark.skip  # wrong ledger_id
->>>>>>> c668d9b1
     def test_exit_code_equal_to_zero(self):
         """Assert that the exit code is equal to zero (i.e. success)."""
         with self._cli_launch([self.agent_name_1, self.agent_name_2]) as process_launch:
