# -*- coding: utf-8 -*-
# ------------------------------------------------------------------------------
#
#   Copyright 2018-2019 Fetch.AI Limited
#
#   Licensed under the Apache License, Version 2.0 (the "License");
#   you may not use this file except in compliance with the License.
#   You may obtain a copy of the License at
#
#       http://www.apache.org/licenses/LICENSE-2.0
#
#   Unless required by applicable law or agreed to in writing, software
#   distributed under the License is distributed on an "AS IS" BASIS,
#   WITHOUT WARRANTIES OR CONDITIONS OF ANY KIND, either express or implied.
#   See the License for the specific language governing permissions and
#   limitations under the License.
#
# ------------------------------------------------------------------------------

"""This test module contains the tests for the `aea remove connection` sub-command."""

import os
import shutil
import tempfile
import unittest.mock
from pathlib import Path

import yaml

import aea
import aea.configurations.base
from aea.cli import cli
from aea.configurations.base import DEFAULT_AEA_CONFIG_FILE
from aea.test_tools.click_testing import CliRunner

from ...conftest import AUTHOR, CLI_LOG_OPTION, CUR_PATH


class TestRemoveConnectionWithPublicId:
    """Test that the command 'aea remove connection' works correctly when using the public id."""

    @classmethod
    def setup_class(cls):
        """Set the test up."""
        cls.runner = CliRunner()
        cls.agent_name = "myagent"
        cls.cwd = os.getcwd()
        cls.t = tempfile.mkdtemp()
        # copy the 'packages' directory in the parent of the agent folder.
        shutil.copytree(Path(CUR_PATH, "..", "packages"), Path(cls.t, "packages"))
        cls.connection_id = "fetchai/local:0.1.0"
        cls.connection_name = "local"
<<<<<<< HEAD
=======
        cls.patch = unittest.mock.patch.object(aea.cli.common.logger, "error")
        cls.mocked_logger_error = cls.patch.start()
>>>>>>> fd65b7d6

        os.chdir(cls.t)
        result = cls.runner.invoke(
            cli, [*CLI_LOG_OPTION, "init", "--local", "--author", AUTHOR]
        )
        assert result.exit_code == 0
        result = cls.runner.invoke(
            cli,
            [*CLI_LOG_OPTION, "create", "--local", cls.agent_name],
            standalone_mode=False,
        )
        assert result.exit_code == 0
        os.chdir(cls.agent_name)
        result = cls.runner.invoke(
            cli,
            [*CLI_LOG_OPTION, "add", "--local", "connection", cls.connection_id],
            standalone_mode=False,
        )
        assert result.exit_code == 0
        cls.result = cls.runner.invoke(
            cli,
            [*CLI_LOG_OPTION, "remove", "connection", cls.connection_id],
            standalone_mode=False,
        )

    def test_exit_code_equal_to_zero(self):
        """Test that the exit code is equal to 1 (i.e. catchall for general errors)."""
        assert self.result.exit_code == 0

    def test_directory_does_not_exist(self):
        """Test that the directory of the removed connection does not exist."""
        assert not Path("connections", self.connection_name).exists()

    def test_connection_not_present_in_agent_config(self):
        """Test that the name of the removed connection is not present in the agent configuration file."""
        agent_config = aea.configurations.base.AgentConfig.from_json(
            yaml.safe_load(open(DEFAULT_AEA_CONFIG_FILE))
        )
        assert self.connection_id not in agent_config.connections

    @classmethod
    def teardown_class(cls):
        """Tear the test down."""
        os.chdir(cls.cwd)
        try:
            shutil.rmtree(cls.t)
        except (OSError, IOError):
            pass


class TestRemoveConnectionFailsWhenConnectionDoesNotExist:
    """Test that the command 'aea remove connection' fails when the connection does not exist."""

    @classmethod
    def setup_class(cls):
        """Set the test up."""
        cls.runner = CliRunner()
        cls.agent_name = "myagent"
        cls.cwd = os.getcwd()
        cls.t = tempfile.mkdtemp()
        cls.connection_id = "fetchai/local:0.1.0"

        os.chdir(cls.t)
        result = cls.runner.invoke(
            cli, [*CLI_LOG_OPTION, "init", "--local", "--author", AUTHOR]
        )
        assert result.exit_code == 0
        result = cls.runner.invoke(
            cli,
            [*CLI_LOG_OPTION, "create", "--local", cls.agent_name],
            standalone_mode=False,
        )
        assert result.exit_code == 0
        os.chdir(cls.agent_name)

        cls.result = cls.runner.invoke(
            cli,
            [*CLI_LOG_OPTION, "remove", "connection", cls.connection_id],
            standalone_mode=False,
        )

    def test_exit_code_equal_to_1(self):
        """Test that the exit code is equal to 1 (i.e. catchall for general errors)."""
        assert self.result.exit_code == 1

    def test_error_message_connection_not_existing(self):
        """Test that the log error message is fixed.

        The expected message is: 'Connection '{connection_name}' not found.'
        """
        s = "The connection '{}' is not supported.".format(self.connection_id)
        assert self.result.exception.message == s

    @classmethod
    def teardown_class(cls):
        """Tear the test down."""
        os.chdir(cls.cwd)
        try:
            shutil.rmtree(cls.t)
        except (OSError, IOError):
            pass


class TestRemoveConnectionFailsWhenExceptionOccurs:
    """Test that the command 'aea remove connection' fails when an exception occurs while removing the directory."""

    @classmethod
    def setup_class(cls):
        """Set the test up."""
        cls.runner = CliRunner()
        cls.agent_name = "myagent"
        cls.cwd = os.getcwd()
        cls.t = tempfile.mkdtemp()
        # copy the 'packages' directory in the parent of the agent folder.
        shutil.copytree(Path(CUR_PATH, "..", "packages"), Path(cls.t, "packages"))
        cls.connection_id = "fetchai/local:0.1.0"
        cls.connection_name = "local"
<<<<<<< HEAD
=======
        cls.patch = unittest.mock.patch.object(aea.cli.common.logger, "error")
        cls.mocked_logger_error = cls.patch.start()
>>>>>>> fd65b7d6

        os.chdir(cls.t)
        result = cls.runner.invoke(
            cli, [*CLI_LOG_OPTION, "init", "--local", "--author", AUTHOR]
        )
        assert result.exit_code == 0
        result = cls.runner.invoke(
            cli,
            [*CLI_LOG_OPTION, "create", "--local", cls.agent_name],
            standalone_mode=False,
        )
        assert result.exit_code == 0
        os.chdir(cls.agent_name)
        result = cls.runner.invoke(
            cli,
            [*CLI_LOG_OPTION, "add", "--local", "connection", cls.connection_id],
            standalone_mode=False,
        )
        assert result.exit_code == 0

        cls.patch = unittest.mock.patch(
            "shutil.rmtree", side_effect=BaseException("an exception")
        )
        cls.patch.start()

        cls.result = cls.runner.invoke(
            cli,
            [*CLI_LOG_OPTION, "remove", "connection", cls.connection_id],
            standalone_mode=False,
        )

    def test_exit_code_equal_to_1(self):
        """Test that the exit code is equal to 1 (i.e. catchall for general errors)."""
        assert self.result.exit_code == 1

    @classmethod
    def teardown_class(cls):
        """Tear the test down."""
        cls.patch.stop()
        os.chdir(cls.cwd)
        try:
            shutil.rmtree(cls.t)
        except (OSError, IOError):
            pass<|MERGE_RESOLUTION|>--- conflicted
+++ resolved
@@ -50,11 +50,6 @@
         shutil.copytree(Path(CUR_PATH, "..", "packages"), Path(cls.t, "packages"))
         cls.connection_id = "fetchai/local:0.1.0"
         cls.connection_name = "local"
-<<<<<<< HEAD
-=======
-        cls.patch = unittest.mock.patch.object(aea.cli.common.logger, "error")
-        cls.mocked_logger_error = cls.patch.start()
->>>>>>> fd65b7d6
 
         os.chdir(cls.t)
         result = cls.runner.invoke(
@@ -172,11 +167,6 @@
         shutil.copytree(Path(CUR_PATH, "..", "packages"), Path(cls.t, "packages"))
         cls.connection_id = "fetchai/local:0.1.0"
         cls.connection_name = "local"
-<<<<<<< HEAD
-=======
-        cls.patch = unittest.mock.patch.object(aea.cli.common.logger, "error")
-        cls.mocked_logger_error = cls.patch.start()
->>>>>>> fd65b7d6
 
         os.chdir(cls.t)
         result = cls.runner.invoke(
