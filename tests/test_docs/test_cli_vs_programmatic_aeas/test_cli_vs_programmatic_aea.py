--- conflicted
+++ resolved
@@ -20,23 +20,8 @@
 """This module contains the tests for the code-blocks in the build-aea-programmatically.md file."""
 
 import os
-<<<<<<< HEAD
-import shutil
-import subprocess  # nosec
-import sys
-import tempfile
-import time
-from threading import Thread
-
-import pytest
-
-from aea.cli import cli
-from aea.helpers.base import sigint_crossplatform
-from aea.test_tools.click_testing import CliRunner
-=======
 
 from aea.test_tools.test_cases import AEATestCaseMany, UseOef
->>>>>>> 14da7fd0
 
 from .programmatic_aea import run
 from ..helper import extract_code_blocks, extract_python_code
@@ -92,32 +77,6 @@
             missing_strings == []
         ), "Strings {} didn't appear in weather_station output.".format(missing_strings)
 
-<<<<<<< HEAD
-        time.sleep(10.0)
-        sigint_crossplatform(process_one)
-        process_one.wait(timeout=20)
-
-        assert process_one.returncode == 0
-
-        client_thread = Thread(target=run)
-        client_thread.start()
-        poll_one = process_one.poll()
-        if poll_one is None:
-            process_one.terminate()
-            process_one.wait(2)
-
-        client_thread.join()
-
-    @classmethod
-    def teardown_class(cls):
-        """Teardowm the test."""
-        os.chdir(cls.cwd)
-        try:
-            shutil.rmtree(cls.t)
-        except (OSError, IOError):
-            pass
-=======
         assert (
             self.is_successfully_terminated()
-        ), "Agents weren't successfully terminated."
->>>>>>> 14da7fd0
+        ), "Agents weren't successfully terminated."