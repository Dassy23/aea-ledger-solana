--- conflicted
+++ resolved
@@ -25,10 +25,7 @@
 from pathlib import Path
 from shutil import rmtree
 from tempfile import TemporaryDirectory
-<<<<<<< HEAD
-=======
 from textwrap import dedent
->>>>>>> 9ef4e3df
 from typing import Optional
 from unittest.case import TestCase
 from unittest.mock import Mock, patch
@@ -590,8 +587,6 @@
     PASSWORD = "password"  # nosec
 
 
-<<<<<<< HEAD
-=======
 class TestMultiAgentManagerPackageConsistencyError:
     """
     Test that the MultiAgentManager (MAM) raises an error on package version inconsistency.
@@ -711,7 +706,6 @@
             self.tmp_dir.cleanup()
 
 
->>>>>>> 9ef4e3df
 def test_project_auto_added_removed():
     """Check project auto added and auto removed on agent added/removed."""
     agent_name = "test_agent"
