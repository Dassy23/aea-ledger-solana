# -*- coding: utf-8 -*-
# ------------------------------------------------------------------------------
#
#   Copyright 2021 Valory AG
#   Copyright 2018-2019 Fetch.AI Limited
#
#   Licensed under the Apache License, Version 2.0 (the "License");
#   you may not use this file except in compliance with the License.
#   You may obtain a copy of the License at
#
#       http://www.apache.org/licenses/LICENSE-2.0
#
#   Unless required by applicable law or agreed to in writing, software
#   distributed under the License is distributed on an "AS IS" BASIS,
#   WITHOUT WARRANTIES OR CONDITIONS OF ANY KIND, either express or implied.
#   See the License for the specific language governing permissions and
#   limitations under the License.
#
# ------------------------------------------------------------------------------
"""This module contains the tests of the ethereum module."""

import hashlib
import logging
import math
import random
import tempfile
import time
from pathlib import Path
from typing import Dict, Generator, Optional, Tuple, cast
from unittest import mock
from unittest.mock import MagicMock, patch

import pytest
from aea_ledger_ethereum import (
    AttributeDictTranslator,
    EthereumApi,
    EthereumCrypto,
    EthereumFaucetApi,
    EthereumHelper,
    LruLockWrapper,
    get_gas_price_strategy,
    get_gas_price_strategy_eip1559,
    requests,
    rpc_gas_price_strategy_wrapper,
)
from aea_ledger_ethereum.ethereum import (
    DEFAULT_EIP1559_STRATEGY,
    DEFAULT_GAS_STATION_STRATEGY,
)
from web3 import Web3
from web3._utils.request import _session_cache as session_cache
from web3.datastructures import AttributeDict
from web3.exceptions import SolidityError

from aea.common import JSONLike
from aea.crypto.helpers import DecryptError, KeyIsIncorrect

from tests.conftest import DEFAULT_GANACHE_CHAIN_ID, MAX_FLAKY_RERUNS, ROOT_DIR


def get_default_gas_strategies() -> Dict:
    """Returns default gas price strategy."""
    return {
        "default_gas_price_strategy": "eip1559",
        "gas_price_strategies": {
            "gas_station": DEFAULT_GAS_STATION_STRATEGY,
            "eip1559": DEFAULT_EIP1559_STRATEGY,
        },
    }


def get_history_data(n_blocks: int, base_multiplier: int = 100) -> Dict:
    """Returns dummy blockchain history data."""

    return {
        "oldestBlock": 1,
        "reward": [
            math.ceil(random.random() * base_multiplier) * 1e1 for _ in range(n_blocks)
        ],
        "baseFeePerGas": [
            math.ceil(random.random() * base_multiplier) * 1e9 for _ in range(n_blocks)
        ],
    }


def test_attribute_dict_translator():
    """Test the AttributeDictTranslator."""
    di = {
        "1": None,
        "2": True,
        "3": b"some",
        "4": 0.1,
        "5": [1, None, True, {}],
        "6": {"hex": "0x01"},
    }
    res = AttributeDictTranslator.from_dict(di)
    assert AttributeDictTranslator.to_dict(res) == di


def test_creation(ethereum_private_key_file):
    """Test the creation of the crypto_objects."""
    assert EthereumCrypto(), "Managed to initialise the eth_account"
    assert EthereumCrypto(
        ethereum_private_key_file
    ), "Managed to load the eth private key"


def test_initialization():
    """Test the initialisation of the variables."""
    account = EthereumCrypto()
    assert account.entity is not None, "The property must return the account."
    assert (
        account.address is not None and type(account.address) == str
    ), "After creation the display address must not be None"
    assert (
        account.public_key is not None and type(account.public_key) == str
    ), "After creation the public key must no be None"
    assert account.entity is not None, "After creation the entity must no be None"


def test_derive_address():
    """Test the get_address_from_public_key method"""
    account = EthereumCrypto()
    address = EthereumApi.get_address_from_public_key(account.public_key)
    assert account.address == address, "Address derivation incorrect"


def test_sign_and_recover_message(ethereum_private_key_file):
    """Test the signing and the recovery function for the eth_crypto."""
    account = EthereumCrypto(ethereum_private_key_file)
    sign_bytes = account.sign_message(message=b"hello")
    assert len(sign_bytes) > 0, "The len(signature) must not be 0"
    recovered_addresses = EthereumApi.recover_message(
        message=b"hello", signature=sign_bytes
    )
    assert len(recovered_addresses) == 1, "Wrong number of addresses recovered."
    assert (
        recovered_addresses[0] == account.address
    ), "Failed to recover the correct address."


def test_sign_and_recover_message_deprecated(ethereum_private_key_file):
    """Test the signing and the recovery function for the eth_crypto."""
    account = EthereumCrypto(ethereum_private_key_file)
    message = b"hello"
    message_hash = hashlib.sha256(message).digest()
    sign_bytes = account.sign_message(message=message_hash, is_deprecated_mode=True)
    assert len(sign_bytes) > 0, "The len(signature) must not be 0"
    recovered_addresses = EthereumApi.recover_message(
        message=message_hash, signature=sign_bytes, is_deprecated_mode=True
    )
    assert len(recovered_addresses) == 1, "Wrong number of addresses recovered."
    assert (
        recovered_addresses[0] == account.address
    ), "Failed to recover the correct address."


def test_sign_and_recover_message_public_key(ethereum_private_key_file):
    """Test the signing and the recovery function for the eth_crypto."""
    account = EthereumCrypto(ethereum_private_key_file)
    sign_bytes = account.sign_message(message=b"hello")
    assert len(sign_bytes) > 0, "The len(signature) must not be 0"
    recovered_public_keys = EthereumApi.recover_public_keys_from_message(
        message=b"hello", signature=sign_bytes
    )
    assert len(recovered_public_keys) == 1, "Wrong number of public keys recovered."
    assert (
        EthereumApi.get_address_from_public_key(recovered_public_keys[0])
        == account.address
    ), "Failed to recover the correct address."


def test_get_hash():
    """Test the get hash functionality."""
    expected_hash = "0x1c8aff950685c2ed4bc3174f3472287b56d9517b9c948127319a09a7a36deac8"
    hash_ = EthereumApi.get_hash(message=b"hello")
    assert expected_hash == hash_


def test_dump_positive(ethereum_private_key_file):
    """Test dump."""
    account = EthereumCrypto(ethereum_private_key_file)
    account.dump(MagicMock())


def test_api_creation(ethereum_testnet_config):
    """Test api instantiation."""
    assert EthereumApi(**ethereum_testnet_config), "Failed to initialise the api"


def test_api_none(ethereum_testnet_config):
    """Test the "api" of the cryptoApi is none."""
    eth_api = EthereumApi(**ethereum_testnet_config)
    assert eth_api.api is not None, "The api property is None."


def test_validate_address():
    """Test the is_valid_address functionality."""
    account = EthereumCrypto()
    assert EthereumApi.is_valid_address(account.address)
    assert not EthereumApi.is_valid_address(account.address + "wrong")


@pytest.mark.flaky(reruns=MAX_FLAKY_RERUNS)
@pytest.mark.integration
@pytest.mark.ledger
def test_get_balance(ethereum_testnet_config, ganache, ethereum_private_key_file):
    """Test the balance is zero for a new account."""
    ethereum_api = EthereumApi(**ethereum_testnet_config)
    ec = EthereumCrypto()
    balance = ethereum_api.get_balance(ec.address)
    assert balance == 0, "New account has a positive balance."
    ec = EthereumCrypto(private_key_path=ethereum_private_key_file)
    balance = ethereum_api.get_balance(ec.address)
    assert balance > 0, "Existing account has no balance."


@pytest.mark.flaky(reruns=MAX_FLAKY_RERUNS)
@pytest.mark.integration
@pytest.mark.ledger
def test_get_state(ethereum_testnet_config, ganache):
    """Test that get_state() with 'get_block' function returns something containing the block number."""
    ethereum_api = EthereumApi(**ethereum_testnet_config)
    callable_name = "get_block"
    args = ("latest",)
    block = ethereum_api.get_state(callable_name, *args)
    assert block is not None, "response to get_block is empty."
    assert "number" in block, "response to get_block() does not contain 'number'"


def _wait_get_receipt(
    ethereum_api: EthereumApi, transaction_digest: str
) -> Tuple[Optional[JSONLike], bool]:
    transaction_receipt = None
    not_settled = True
    elapsed_time = 0
    time_to_wait = 40
    sleep_time = 2
    while not_settled and elapsed_time < time_to_wait:
        elapsed_time += sleep_time
        time.sleep(sleep_time)
        transaction_receipt = ethereum_api.get_transaction_receipt(transaction_digest)
        if transaction_receipt is None:
            continue
        is_settled = ethereum_api.is_transaction_settled(transaction_receipt)
        not_settled = not is_settled

    return transaction_receipt, not not_settled


def _construct_and_settle_tx(
    ethereum_api: EthereumApi, account: EthereumCrypto, tx_params: dict,
) -> Tuple[str, JSONLike, bool]:
    """Construct and settle a transaction."""
    transfer_transaction = ethereum_api.get_transfer_transaction(**tx_params)
    assert (
        isinstance(transfer_transaction, dict) and len(transfer_transaction) == 8
    ), "Incorrect transfer_transaction constructed."

    signed_transaction = account.sign_transaction(transfer_transaction)
    assert (
        isinstance(signed_transaction, dict) and len(signed_transaction) == 5
    ), "Incorrect signed_transaction constructed."

    transaction_digest = ethereum_api.send_signed_transaction(signed_transaction)
    assert transaction_digest is not None, "Failed to submit transfer transaction!"

    transaction_receipt, is_settled = _wait_get_receipt(
        ethereum_api, transaction_digest
    )

    assert transaction_receipt is not None, "Failed to retrieve transaction receipt."

    return transaction_digest, transaction_receipt, is_settled


@pytest.mark.flaky(reruns=MAX_FLAKY_RERUNS)
@pytest.mark.integration
@pytest.mark.ledger
def test_construct_sign_and_submit_transfer_transaction(
    ethereum_testnet_config, ganache, ethereum_private_key_file
):
    """Test the construction, signing and submitting of a transfer transaction."""
    account = EthereumCrypto(private_key_path=ethereum_private_key_file)
    ec2 = EthereumCrypto()
    ethereum_api = EthereumApi(**ethereum_testnet_config)

    tx_params = {
        "sender_address": account.address,
        "destination_address": ec2.address,
        "amount": 40000,
        "tx_fee": 30000,
        "tx_nonce": ethereum_api.generate_tx_nonce(ec2.address, account.address),
        "chain_id": DEFAULT_GANACHE_CHAIN_ID,
        "max_priority_fee_per_gas": 1_000_000_000,
        "max_fee_per_gas": 1_000_000_000,
    }

    transaction_digest, transaction_receipt, is_settled = _construct_and_settle_tx(
        ethereum_api, account, tx_params,
    )
    assert is_settled, "Failed to verify tx!"

    tx = ethereum_api.get_transaction(transaction_digest)
    is_valid = ethereum_api.is_transaction_valid(
        tx, ec2.address, account.address, tx_params["tx_nonce"], tx_params["amount"]
    )
    assert is_valid, "Failed to settle tx correctly!"
    assert tx != transaction_receipt, "Should not be same!"


@pytest.mark.flaky(reruns=MAX_FLAKY_RERUNS)
@pytest.mark.integration
@pytest.mark.ledger
def test_get_wealth_positive(caplog):
    """Test the balance is zero for a new account."""
    with caplog.at_level(logging.DEBUG, logger="aea.crypto.ethereum._default_logger"):
        ethereum_faucet_api = EthereumFaucetApi()
        ec = EthereumCrypto()
        ethereum_faucet_api.get_wealth(ec.address, "some_url")
        assert (
            "Invalid URL" in caplog.text
        ), f"Cannot find message in output: {caplog.text}"


@pytest.mark.flaky(reruns=MAX_FLAKY_RERUNS)
@pytest.mark.integration
@pytest.mark.ledger
def test_get_deploy_transaction(ethereum_testnet_config, ganache):
    """Test the get deploy transaction method."""
    ethereum_api = EthereumApi(**ethereum_testnet_config)
    ec2 = EthereumCrypto()
    interface = {"abi": [], "bytecode": b""}
    max_priority_fee_per_gas = 1000000000
    max_fee_per_gas = 1000000000
    deploy_tx = ethereum_api.get_deploy_transaction(
        contract_interface=interface,
        deployer_address=ec2.address,
        value=0,
        max_priority_fee_per_gas=max_priority_fee_per_gas,
        max_fee_per_gas=max_fee_per_gas,
    )
    assert type(deploy_tx) == dict and len(deploy_tx) == 8
    assert all(
        key
        in [
            "from",
            "value",
            "gas",
            "nonce",
            "data",
            "maxPriorityFeePerGas",
            "maxFeePerGas",
            "chainId",
        ]
        for key in deploy_tx.keys()
    )


def test_load_contract_interface():
    """Test the load_contract_interface method."""
    path = Path(ROOT_DIR, "tests", "data", "dummy_contract", "build", "some.json")
    result = EthereumApi.load_contract_interface(path)
    assert "abi" in result
    assert "bytecode" in result


@patch.object(EthereumApi, "_try_get_transaction_count", return_value=None)
def test_ethereum_api_get_transfer_transaction(*args):
    """Test EthereumApi.get_transfer_transaction."""
    ec1 = EthereumCrypto()
    ec2 = EthereumCrypto()
    ethereum_api = EthereumApi(**get_default_gas_strategies())
    args = {
        "sender_address": ec1.address,
        "destination_address": ec2.address,
        "amount": 1,
        "tx_fee": 0,
        "tx_nonce": "",
        "max_fee_per_gas": 20,
    }
    assert ethereum_api.get_transfer_transaction(**args) is None


@patch.object(EthereumApi, "_try_get_transaction_count", return_value=1)
@patch.object(EthereumApi, "_try_get_max_priority_fee", return_value=1)
def test_ethereum_api_get_transfer_transaction_2(*args):
    """Test EthereumApi.get_transfer_transaction."""
    ec1 = EthereumCrypto()
    ec2 = EthereumCrypto()
    ethereum_api = EthereumApi(**get_default_gas_strategies())
    ethereum_api._is_gas_estimation_enabled = True
    args = {
        "sender_address": ec1.address,
        "destination_address": ec2.address,
        "amount": 1,
        "tx_fee": 0,
        "tx_nonce": "",
        "max_fee_per_gas": 10,
    }
    with patch.object(ethereum_api.api.eth, "estimate_gas", return_value=1):
        assert len(ethereum_api.get_transfer_transaction(**args)) == 8


@patch.object(EthereumApi, "_try_get_transaction_count", return_value=1)
def test_ethereum_api_get_transfer_transaction_3(*args):
    """Test EthereumApi.get_transfer_transaction."""
    ec1 = EthereumCrypto()
    ec2 = EthereumCrypto()
    ethereum_api = EthereumApi(**get_default_gas_strategies())
    ethereum_api._is_gas_estimation_enabled = True
    args = {
        "sender_address": ec1.address,
        "destination_address": ec2.address,
        "amount": 1,
        "tx_fee": 0,
        "tx_nonce": "",
        "max_fee_per_gas": 10,
    }
    with patch.object(ethereum_api.api.eth, "_max_priority_fee", return_value=1):
        assert len(ethereum_api.get_transfer_transaction(**args)) == 8


def test_ethereum_api_get_deploy_transaction(ethereum_testnet_config):
    """Test EthereumApi.get_deploy_transaction."""
    ethereum_api = EthereumApi(**ethereum_testnet_config)
    ec1 = EthereumCrypto()
    with patch.object(ethereum_api.api.eth, "get_transaction_count", return_value=None):
        assert (
            ethereum_api.get_deploy_transaction(
                **{
                    "contract_interface": {"": ""},
                    "deployer_address": ec1.address,
                    "value": 1,
                    "max_fee_per_gas": 10,
                }
            )
            is None
        )


def test_session_cache():
    """Test session cache."""
    assert isinstance(session_cache, LruLockWrapper)

    session_cache[1] = 1
    assert session_cache[1] == 1
    del session_cache[1]
    assert 1 not in session_cache


def test_gas_price_strategy_eip1559() -> None:
    """Test eip1559 based gas price strategy."""

    callable_ = get_gas_price_strategy_eip1559(**DEFAULT_EIP1559_STRATEGY)

    web3 = Web3()
    get_block_mock = mock.patch.object(
        web3.eth, "get_block", return_value={"baseFeePerGas": 150e9, "number": 1}
    )

    fee_history_mock = mock.patch.object(
        web3.eth, "fee_history", return_value=get_history_data(n_blocks=5,),
    )

    with get_block_mock:
        with fee_history_mock:
            gas_stregy = callable_(web3, "tx_params")

    assert all([key in gas_stregy for key in ["maxFeePerGas", "maxPriorityFeePerGas"]])

    assert all([value > 1e8 for value in gas_stregy.values()])


def test_gas_price_strategy_eip1559_estimate_none() -> None:
    """Test eip1559 based gas price strategy."""

    callable_ = get_gas_price_strategy_eip1559(**DEFAULT_EIP1559_STRATEGY)

    web3 = Web3()
    get_block_mock = mock.patch.object(
        web3.eth, "get_block", return_value={"baseFeePerGas": 150e9, "number": 1}
    )

    fee_history_mock = mock.patch.object(
        web3.eth, "fee_history", return_value=get_history_data(n_blocks=5,),
    )
    with get_block_mock:
        with fee_history_mock:
            with mock.patch(
                "aea_ledger_ethereum.ethereum.estimate_priority_fee",
                new_callable=lambda: lambda *args, **kwargs: None,
            ):
                gas_stregy = callable_(web3, "tx_params")

    assert all([key in gas_stregy for key in ["maxFeePerGas", "maxPriorityFeePerGas"]])

    assert gas_stregy["baseFee"] is None


def test_gas_price_strategy_eip1559_fallback() -> None:
    """Test eip1559 based gas price strategy."""

    strategy_kwargs = DEFAULT_EIP1559_STRATEGY.copy()
    strategy_kwargs["max_gas_fast"] = -1

    callable_ = get_gas_price_strategy_eip1559(**strategy_kwargs)
    web3 = Web3()
    get_block_mock = mock.patch.object(
        web3.eth, "get_block", return_value={"baseFeePerGas": 150e9, "number": 1}
    )

    fee_history_mock = mock.patch.object(
        web3.eth, "fee_history", return_value=get_history_data(n_blocks=5,),
    )
    with get_block_mock:
        with fee_history_mock:
            with mock.patch(
                "aea_ledger_ethereum.ethereum.estimate_priority_fee",
                new_callable=lambda: lambda *args, **kwargs: None,
            ):
                gas_stregy = callable_(web3, "tx_params")

    assert all([key in gas_stregy for key in ["maxFeePerGas", "maxPriorityFeePerGas"]])

    assert gas_stregy["baseFee"] is None


def test_gas_price_strategy_eth_gasstation():
    """Test the gas price strategy when using eth gasstation."""
    gas_price_strategy = "fast"
    excepted_result = 10
    callable_ = get_gas_price_strategy(gas_price_strategy, "api_key")
    with patch.object(
        requests,
        "get",
        return_value=MagicMock(
            status_code=200,
            json=MagicMock(return_value={gas_price_strategy: excepted_result}),
        ),
    ):
        result = callable_(Web3, "tx_params")
    assert cast(int, result["gasPrice"]) == cast(int, excepted_result / 10 * 1000000000)


def test_gas_price_strategy_not_supported(caplog):
    """Test the gas price strategy when not supported."""
    gas_price_strategy = "superfast"
    with caplog.at_level(logging.DEBUG, logger="aea.crypto.ethereum._default_logger"):
        callable_ = get_gas_price_strategy(gas_price_strategy, "api_key")
    assert callable_ == rpc_gas_price_strategy_wrapper
    assert (
        f"Gas price strategy `{gas_price_strategy}` not in list of supported modes:"
        in caplog.text
    )


def test_gas_price_strategy_no_api_key(caplog):
    """Test the gas price strategy when no api key is provided."""
    gas_price_strategy = "fast"
    with caplog.at_level(logging.DEBUG, logger="aea.crypto.ethereum._default_logger"):
        callable_ = get_gas_price_strategy(gas_price_strategy, None)
    assert callable_ == rpc_gas_price_strategy_wrapper
    assert (
        "No ethgasstation api key provided. Falling back to `rpc_gas_price_strategy`."
        in caplog.text
    )


def test_dump_load_with_password():
    """Test dumping and loading a key with password."""
    with tempfile.TemporaryDirectory() as dirname:
        encrypted_file_name = Path(dirname, "eth_key_encrypted")
        password = "somePwd"  # nosec
        ec = EthereumCrypto()
        ec.dump(encrypted_file_name, password)
        assert encrypted_file_name.exists()
        with pytest.raises(DecryptError, match="Decrypt error! Bad password?"):
            ec2 = EthereumCrypto.load_private_key_from_path(
                encrypted_file_name, "wrongPassw"
            )
        ec2 = EthereumCrypto(encrypted_file_name, password)
        assert ec2.private_key == ec.private_key


def test_load_errors():
    """Test load errors: bad password, no password specified."""
    ec = EthereumCrypto()
    with patch.object(EthereumCrypto, "load", return_value="bad sTring"):
        with pytest.raises(KeyIsIncorrect, match="Try to specify `password`"):
            ec.load_private_key_from_path("any path")

        with pytest.raises(KeyIsIncorrect, match="Wrong password?"):
            ec.load_private_key_from_path("any path", password="some")


def test_decrypt_error():
    """Test bad password error on decrypt."""
    ec = EthereumCrypto()
    ec._pritvate_key = EthereumCrypto.generate_private_key()
    password = "test"
    encrypted_data = ec.encrypt(password=password)
    with pytest.raises(DecryptError, match="Bad password"):
        ec.decrypt(encrypted_data, password + "some")

    with patch(
        "aea_ledger_ethereum.ethereum.Account.decrypt",
        side_effect=ValueError("expected"),
    ):
        with pytest.raises(ValueError, match="expected"):
            ec.decrypt(encrypted_data, password + "some")


def test_helper_get_contract_address():
    """Test EthereumHelper.get_contract_address."""
    assert EthereumHelper.get_contract_address({"contractAddress": "123"}) == "123"


<<<<<<< HEAD
@pytest.mark.flaky(reruns=MAX_FLAKY_RERUNS)
@pytest.mark.integration
@pytest.mark.ledger
def test_revert_reason(
    ethereum_private_key_file: str, ethereum_testnet_config: dict, ganache: Generator,
) -> None:
    """Test the retrieval of the revert reason for a transaction."""
    account = EthereumCrypto(private_key_path=ethereum_private_key_file)
    ec2 = EthereumCrypto()
    ethereum_api = EthereumApi(**ethereum_testnet_config)

    tx_params = {
        "sender_address": account.address,
        "destination_address": ec2.address,
        "amount": 40000,
        "tx_fee": 30000,
        "tx_nonce": 0,
        "chain_id": DEFAULT_GANACHE_CHAIN_ID,
        "max_priority_fee_per_gas": 1_000_000_000,
        "max_fee_per_gas": 1_000_000_000,
    }

    with mock.patch(
        "web3.eth.Eth.get_transaction_receipt",
        return_value=AttributeDict({"status": 0}),
    ):
        with mock.patch(
            "web3.eth.Eth.call", side_effect=SolidityError("test revert reason"),
        ):
            _, transaction_receipt, is_settled = _construct_and_settle_tx(
                ethereum_api, account, tx_params,
            )

            assert transaction_receipt["revert_reason"] == "test revert reason"
=======
def test_contract_method_call():
    """Test EthereumApi.contract_method_call."""

    method_mock = MagicMock()
    method_mock().call = MagicMock(return_value={"value": 0})

    contract_instance = MagicMock()
    contract_instance.functions.dummy_method = method_mock

    result = EthereumApi.contract_method_call(
        contract_instance=contract_instance, method_name="dummy_method", dummy_arg=1
    )
    assert result["value"] == 0


def test_build_transaction(ethereum_testnet_config):
    """Test EthereumApi.build_transaction."""
    method_mock = MagicMock(return_value={"value": 0})

    contract_instance = MagicMock()
    contract_instance.functions.dummy_method = method_mock

    eth_api = EthereumApi(**ethereum_testnet_config)

    with mock.patch.object(
        EthereumApi, "_build_transaction", return_value={},
    ):
        result = eth_api.build_transaction(
            contract_instance=contract_instance,
            method_name="dummy_method",
            method_args={},
            tx_args=dict(
                sender_address="sender_address",
                eth_value="eth_value",
                gas="gas",
                gas_price="gas_price",
                max_fee_per_gas="max_fee_per_gas",
                max_priority_fee_per_gas="max_priority_fee_per_gas",
            ),
        )
        assert result == {}


def test__build_transaction(ethereum_testnet_config):
    """Test EthereumApi._build_transaction."""

    eth_api = EthereumApi(**ethereum_testnet_config)

    with mock.patch(
        "web3.eth.Eth.get_transaction_count", return_value=0,
    ):
        eth_api = EthereumApi(**ethereum_testnet_config)

        def mock_build_tx(tx):
            return tx

        tx = MagicMock()
        tx.buildTransaction = mock_build_tx

        result = eth_api._build_transaction(
            tx=tx,
            sender_address="sender_address",
            eth_value=0,
            gas=0,
            gas_price=0,
            max_fee_per_gas=0,
            max_priority_fee_per_gas=0,
        )

        assert result == dict(
            nonce=0, value=0, gas=0, gasPrice=0, maxFeePerGas=0, maxPriorityFeePerGas=0,
        )


def test_get_transaction_transfer_logs(ethereum_testnet_config):
    """Test EthereumApi.get_transaction_transfer_logs."""
    eth_api = EthereumApi(**ethereum_testnet_config)

    dummy_receipt = {"logs": [{"topics": ["0x0", "0x0"]}]}

    with mock.patch(
        "web3.eth.Eth.get_transaction_receipt", return_value=dummy_receipt,
    ):
        contract_instance = MagicMock()
        contract_instance.events.Transfer().processReceipt.return_value = {"log": "log"}

        result = eth_api.get_transaction_transfer_logs(
            contract_instance=contract_instance, tx_hash="dummy_hash",
        )

        assert result == dict(logs={"log": "log"})


def test_get_transaction_transfer_logs_raise(ethereum_testnet_config):
    """Test EthereumApi.get_transaction_transfer_logs."""
    eth_api = EthereumApi(**ethereum_testnet_config)

    with mock.patch(
        "web3.eth.Eth.get_transaction_receipt", return_value=None,
    ):
        contract_instance = MagicMock()
        contract_instance.events.Transfer().processReceipt.return_value = {"log": "log"}

        result = eth_api.get_transaction_transfer_logs(
            contract_instance=contract_instance, tx_hash="dummy_hash",
        )

        assert result == dict(logs=[])
>>>>>>> 18dc9f90
<|MERGE_RESOLUTION|>--- conflicted
+++ resolved
@@ -616,42 +616,6 @@
     assert EthereumHelper.get_contract_address({"contractAddress": "123"}) == "123"
 
 
-<<<<<<< HEAD
-@pytest.mark.flaky(reruns=MAX_FLAKY_RERUNS)
-@pytest.mark.integration
-@pytest.mark.ledger
-def test_revert_reason(
-    ethereum_private_key_file: str, ethereum_testnet_config: dict, ganache: Generator,
-) -> None:
-    """Test the retrieval of the revert reason for a transaction."""
-    account = EthereumCrypto(private_key_path=ethereum_private_key_file)
-    ec2 = EthereumCrypto()
-    ethereum_api = EthereumApi(**ethereum_testnet_config)
-
-    tx_params = {
-        "sender_address": account.address,
-        "destination_address": ec2.address,
-        "amount": 40000,
-        "tx_fee": 30000,
-        "tx_nonce": 0,
-        "chain_id": DEFAULT_GANACHE_CHAIN_ID,
-        "max_priority_fee_per_gas": 1_000_000_000,
-        "max_fee_per_gas": 1_000_000_000,
-    }
-
-    with mock.patch(
-        "web3.eth.Eth.get_transaction_receipt",
-        return_value=AttributeDict({"status": 0}),
-    ):
-        with mock.patch(
-            "web3.eth.Eth.call", side_effect=SolidityError("test revert reason"),
-        ):
-            _, transaction_receipt, is_settled = _construct_and_settle_tx(
-                ethereum_api, account, tx_params,
-            )
-
-            assert transaction_receipt["revert_reason"] == "test revert reason"
-=======
 def test_contract_method_call():
     """Test EthereumApi.contract_method_call."""
 
@@ -760,4 +724,39 @@
         )
 
         assert result == dict(logs=[])
->>>>>>> 18dc9f90
+
+
+@pytest.mark.flaky(reruns=MAX_FLAKY_RERUNS)
+@pytest.mark.integration
+@pytest.mark.ledger
+def test_revert_reason(
+    ethereum_private_key_file: str, ethereum_testnet_config: dict, ganache: Generator,
+) -> None:
+    """Test the retrieval of the revert reason for a transaction."""
+    account = EthereumCrypto(private_key_path=ethereum_private_key_file)
+    ec2 = EthereumCrypto()
+    ethereum_api = EthereumApi(**ethereum_testnet_config)
+
+    tx_params = {
+        "sender_address": account.address,
+        "destination_address": ec2.address,
+        "amount": 40000,
+        "tx_fee": 30000,
+        "tx_nonce": 0,
+        "chain_id": DEFAULT_GANACHE_CHAIN_ID,
+        "max_priority_fee_per_gas": 1_000_000_000,
+        "max_fee_per_gas": 1_000_000_000,
+    }
+
+    with mock.patch(
+        "web3.eth.Eth.get_transaction_receipt",
+        return_value=AttributeDict({"status": 0}),
+    ):
+        with mock.patch(
+            "web3.eth.Eth.call", side_effect=SolidityError("test revert reason"),
+        ):
+            _, transaction_receipt, is_settled = _construct_and_settle_tx(
+                ethereum_api, account, tx_params,
+            )
+
+            assert transaction_receipt["revert_reason"] == "test revert reason"